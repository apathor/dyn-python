# -*- coding: utf-8 -*-
"""This module contains interfaces for all Account management features of the
REST API
"""
from dyn.tm.errors import DynectInvalidArgumentError
from dyn.tm.session import DynectSession
from dyn.compat import force_unicode

__author__ = 'jnappi'
__all__ = ['get_updateusers', 'get_users', 'get_permissions_groups',
           'get_contacts', 'get_notifiers', 'UpdateUser', 'User',
           'PermissionsGroup', 'UserZone', 'Notifier', 'Contact']


def get_updateusers(search=None):
    """Return a ``list`` of :class:`~dyn.tm.accounts.UpdateUser` objects. If
    *search* is specified, then only :class:`~dyn.tm.accounts.UpdateUsers` who
    match those search criteria will be returned in the list. Otherwise, all
    :class:`~dyn.tm.accounts.UpdateUsers`'s will be returned.

    :param search: A ``dict`` of search criteria. Key's in this ``dict`` much
        map to an attribute a :class:`~dyn.tm.accounts.UpdateUsers` instance
        and the value mapped to by that key will be used as the search criteria
        for that key when searching.
    :return: a ``list`` of :class:`~dyn.tm.accounts.UpdateUser` objects
    """
    uri = '/UpdateUser/'
    api_args = {'detail': 'Y'}
    response = DynectSession.get_session().execute(uri, 'GET', api_args)
    update_users = []
    for user in response['data']:
        update_users.append(UpdateUser(api=False, **user))
    if search is not None:
        original = update_users
        update_users = []
        for uu in original:
            for key, val in search.items():
                if hasattr(uu, key) and getattr(uu, key) == val:
                    update_users.append(uu)
    return update_users


def get_users(search=None):
    """Return a ``list`` of :class:`~dyn.tm.accounts.User` objects. If *search*
    is specified, then only users who match those search parameters will be
    returned in the list. Otherwise, all :class:`~dyn.tm.accounts.User`'s will
    be returned.

    :param search: A ``dict`` of search criteria. Key's in this ``dict`` much
        map to an attribute a :class:`~dyn.tm.accounts.User` instance and the
        value mapped to by that key will be used as the search criteria for
        that key when searching.
    :return: a ``list`` of :class:`~dyn.tm.accounts.User` objects
    """
    uri = '/User/'
    api_args = {'detail': 'Y'}
    if search is not None:
        search_string = ''
        for key, val in search.items():
            if search_string != '':
                ' AND '.join([search_string, '{}:"{}"'.format(key, val)])
            else:
                search_string = '{}:"{}"'.format(key, val)
        api_args['search'] = search_string
    response = DynectSession.get_session().execute(uri, 'GET', api_args)
    users = []
    for user in response['data']:
        user_name = None
        if 'user_name' in user:
            user_name = user['user_name']
            del user['user_name']
        users.append(User(user_name, api=False, **user))
    return users


def get_permissions_groups(search=None):
    """Return a ``list`` of :class:`~dyn.tm.accounts.PermissionGroup` objects.
    If *search* is specified, then only
    :class:`~dyn.tm.accounts.PermissionGroup`'s that match those search
    criteria will be returned in the list. Otherwise, all
    :class:`~dyn.tm.accounts.PermissionGroup`'s will be returned.

    :param search: A ``dict`` of search criteria. Key's in this ``dict`` much
        map to an attribute a :class:`~dyn.tm.accounts.PermissionGroup`
        instance and the value mapped to by that key will be used as the search
        criteria for that key when searching.
    :return: a ``list`` of :class:`~dyn.tm.accounts.PermissionGroup` objects
    """
    uri = '/PermissionGroup/'
    api_args = {'detail': 'Y'}
    response = DynectSession.get_session().execute(uri, 'GET', api_args)
    groups = []
    for group in response['data']:
        groups.append(PermissionsGroup(None, api=False, **group))
    if search is not None:
        original = groups
        groups = []
        for group in original:
            for key, val in search.items():
                if hasattr(group, key) and getattr(group, key) == val:
                    groups.append(group)
    return groups


def get_contacts(search=None):
    """Return a ``list`` of :class:`~dyn.tm.accounts.Contact` objects. If
    *search* is specified, then only :class:`~dyn.tm.accounts.Contact`'s who
    match those search criteria will be returned in the list. Otherwise, all
    :class:`~dyn.tm.accounts.Contact`'s will be returned.

    :param search: A ``dict`` of search criteria. Key's in this ``dict`` much
        map to an attribute a :class:`~dyn.tm.accounts.Contact` instance and
        the value mapped to by that key will be used as the search criteria
        for that key when searching.
    :return: a ``list`` of :class:`~dyn.tm.accounts.Contact` objects
    """
    uri = '/Contact/'
    api_args = {'detail': 'Y'}
    response = DynectSession.get_session().execute(uri, 'GET', api_args)
    contacts = []
    for contact in response['data']:
        if 'nickname' in contact:
            contact['_nickname'] = contact['nickname']
            del contact['nickname']
        contacts.append(Contact(None, api=False, **contact))
    if search is not None:
        original = contacts
        contacts = []
        for contact in original:
            for key, val in search.items():
                if hasattr(contact, key) and getattr(contact, key) == val:
                    contacts.append(contact)
    return contacts


def get_notifiers(search=None):
    """Return a ``list`` of :class:`~dyn.tm.accounts.Notifier` objects. If
    *search* is specified, then only :class:`~dyn.tm.accounts.Notifier`'s who
    match those search criteria will be returned in the list. Otherwise, all
    :class:`~dyn.tm.accounts.Notifier`'s will be returned.

    :param search: A ``dict`` of search criteria. Key's in this ``dict`` much
        map to an attribute a :class:`~dyn.tm.accounts.Notifier` instance and
        the value mapped to by that key will be used as the search criteria for
        that key when searching.
    :return: a ``list`` of :class:`~dyn.tm.accounts.Notifier` objects
    """
    uri = '/Notifier/'
    api_args = {'detail': 'Y'}
    response = DynectSession.get_session().execute(uri, 'GET', api_args)
    notifiers = []
    for notifier in response['data']:
        notifiers.append(Notifier(None, api=False, **notifier))
    if search is not None:
        original = notifiers
        notifiers = []
        for notifier in original:
            for key, val in search.items():
                if hasattr(notifier, key) and getattr(notifier, key) == val:
                    notifiers.append(notifier)
    return notifiers


class UpdateUser(object):
    """:class:`~dyn.tm.accounts.UpdateUser` type objects are a special form of
    a :class:`~dyn.tm.accounts.User` which are tied to a specific Dynamic DNS
    services.
    """

    def __init__(self, *args, **kwargs):
        """Create an :class:`~dyn.tm.accounts.UpdateUser` object

        :param user_name: the Username this
            :class:`~dyn.tm.accounts.UpdateUser` uses or will use to log in to
            the DynECT System. A :class:`~dyn.tm.accounts.UpdateUser`'s
            `user_name` is required for both creating and getting
            :class:`~dyn.tm.accounts.UpdateUser`'s.
        :param nickname: When creating a new
            :class:`~dyn.tm.accounts.UpdateUser` on the DynECT System, this
            `nickname` will be the System nickname for this
            :class:`~dyn.tm.accounts.UpdateUser`
        :param password: When creating a new
            :class:`~dyn.tm.accounts.UpdateUser` on the DynECT System, this
            `password` will be the password this
            :class:`~dyn.tm.accounts.UpdateUser` uses to log into the System
        """
        super(UpdateUser, self).__init__()
        self.uri = '/UpdateUser/'
        self._password = self._status = self._user_name = self._nickname = None
        if 'api' in kwargs:
            good_args = ('user_name', 'status', 'password')
            for key, val in kwargs.items():
                if key in good_args:
                    setattr(self, '_' + key, val)
            self.uri = '/UpdateUser/{}/'.format(self._user_name)
        elif len(args) + len(kwargs) == 1:
            self._get(*args, **kwargs)
        else:
            self._post(*args, **kwargs)

    def _post(self, nickname, password):
        """Create a new :class:`~dyn.tm.accounts.UpdateUser` on the DynECT
        System
        """
        self._nickname = nickname
        self._password = password
        uri = '/UpdateUser/'
        api_args = {'nickname': self._nickname,
                    'password': self._password}
        response = DynectSession.get_session().execute(uri, 'POST', api_args)
        self._build(response['data'])
        self.uri = '/UpdateUser/{}/'.format(self._user_name)

    def _get(self, user_name):
        """Get an existing :class:`~dyn.tm.accounts.UpdateUser` from the
        DynECT System
        """
        self._user_name = user_name
        self.uri = '/UpdateUser/{}/'.format(self._user_name)
        response = DynectSession.get_session().execute(self.uri, 'GET')
        self._build(response['data'])

    def _build(self, data):
        for key, val in data.items():
            setattr(self, '_' + key, val)

    def _update(self, api_args=None):
        response = DynectSession.get_session().execute(self.uri, 'PUT',
                                                       api_args)
        self._build(response['data'])

    @property
    def user_name(self):
        """This :class:`~dyn.tm.accounts.UpdateUser`'s `user_name`. An
        :class:`~dyn.tm.accounts.UpdateUser`'s user_name is a read-only
        property which can not be updated after the :class:`UpdateUser` has
        been created.
        """
        return self._user_name

    @user_name.setter
    def user_name(self, value):
        pass

    @property
    def nickname(self):
        """This :class:`~dyn.tm.accounts.UpdateUser`s `nickname`. An
        :class:`~dyn.tm.accounts.UpdateUser`'s `nickname` is a read-only
        property which can not be updated after the
        :class:`~dyn.tm.accounts.UpdateUser` has been created.
        """
        return self._nickname

    @nickname.setter
    def nickname(self, value):
        pass

    @property
    def status(self):
        """The current `status` of an :class:`~dyn.tm.accounts.UpdateUser` will
        be one of either 'active' or 'blocked'. Blocked
        :class:`~dyn.tm.accounts.UpdateUser`'s are unable to log into the
        DynECT System, where active :class:`~dyn.tm.accounts.UpdateUser`'s are.
        """
        return self._status

    @status.setter
    def status(self, value):
        pass

    @property
    def password(self):
        """The current `password` for this
        :class:`~dyn.tm.accounts.UpdateUser`. An
        :class:`~dyn.tm.accounts.UpdateUser`'s `password` may be reassigned.
        """
        if self._password is None or self._password == u'':
            self._get(self._user_name)
        return self._password

    @password.setter
    def password(self, new_password):
        """Update this :class:`~dyn.tm.accounts.UpdateUser`'s password to be
        the provided password

        :param new_password: The new password to use
        """
        api_args = {'password': new_password}
        self._update(api_args)

    def block(self):
        """Set the status of this :class:`~dyn.tm.accounts.UpdateUser` to
        'blocked'. This will prevent this :class:`~dyn.tm.accounts.UpdateUser`
        from logging in until they are explicitly unblocked.
        """
        api_args = {'block': True}
        self._update(api_args)

    def unblock(self):
        """Set the status of this :class:`~dyn.tm.accounts.UpdateUser` to
        'active'. This will re-enable this :class:`~dyn.tm.accounts.UpdateUser`
        to be able to login if they were previously blocked.
        """
        api_args = {'unblock': True}
        self._update(api_args)

    def sync_password(self):
        """Pull in this :class:`~dyn.tm.accounts.UpdateUser` current password
        from the DynECT System, in the unlikely event that this
        :class:`~dyn.tm.accounts.UpdateUser` object's password may have gotten
        out of sync
        """
        api_args = {'user_name': self._user_name}
        self._update(api_args)

    def delete(self):
        """Delete this :class:`~dyn.tm.accounts.UpdateUser` from the DynECT
        System. It is important to note that this operation may not be undone.
        """
        DynectSession.get_session().execute(self.uri, 'DELETE')

    def __str__(self):
        """Custom str method"""
        return force_unicode('<UpdateUser>: {}').format(self.user_name)
    __repr__ = __unicode__ = __str__

    def __bytes__(self):
        """bytes override"""
        return bytes(self.__str__())


class User(object):
    """DynECT System User object"""

    def __init__(self, user_name, *args, **kwargs):
        """Create a new :class:`~dyn.tm.accounts.User` object

        :param user_name: This :class:`~dyn.tm.accounts.User`'s system
            username; used for logging into the system
        :param password: Password for this :class:`~dyn.tm.accounts.User`
            account
        :param email: This :class:`~dyn.tm.accounts.User`'s Email address
        :param first_name: This :class:`~dyn.tm.accounts.User`'s first name
        :param last_name: This :class:`~dyn.tm.accounts.User`'s last name
        :param nickname: The nickname for the `Contact` associated with this
            :class:`~dyn.tm.accounts.User`
        :param organization: This :class:`~dyn.tm.accounts.User`'s organization
        :param phone: This :class:`~dyn.tm.accounts.User`'s phone number. Can
            be of the form: (0) ( country-code ) ( local number ) ( extension )
            Only the country-code (1-3 digits) and local number (at least 7
            digits) are required. The extension can be up to 4 digits. Any
            non-digits are ignored.
        :param address: This :class:`~dyn.tm.accounts.User`'s street address
        :param address2: This :class:`~dyn.tm.accounts.User`'s street address,
            line 2
        :param city: This :class:`~dyn.tm.accounts.User`'s city, part of the
            user's address
        :param country: This :class:`~dyn.tm.accounts.User`'s country, part of
            the user's address
        :param fax: This :class:`~dyn.tm.accounts.User`'s fax number
        :param notify_email: Email address where this
            :class:`~dyn.tm.accounts.User` should receive notifications
        :param pager_email: Email address where this
            :class:`~dyn.tm.accounts.User` should receive messages destined
            for a pager
        :param post_code: Zip code or Postal code
        :param group_name: A list of permission groups this
            :class:`~dyn.tm.accounts.User` belongs to
        :param permission: A list of permissions assigned to this
            :class:`~dyn.tm.accounts.User`
        :param zone: A list of zones where this
            :class:`~dyn.tm.accounts.User`'s permissions apply
        :param forbid: A list of forbidden permissions for this
            :class:`~dyn.tm.accounts.User`
        :param status: Current status of this :class:`~dyn.tm.accounts.User`
        :param website: This :class:`~dyn.tm.accounts.User`'s website
        """
        super(User, self).__init__()
        self._user_name = user_name
        self.uri = '/User/{}/'.format(self._user_name)
        self._permission_report_uri = '/UserPermissionReport/'
        self._password = self._email = self._first_name = None
        self._last_name = self._nickname = self._organization = None
        self._phone = self._address = self._address_2 = self._city = None
        self._country = self._fax = self._notify_email = None
        self._pager_email = self._post_code = self._group_name = None
        self._permission = self._zone = self._forbid = self._status = None
        self._website = None
        self._permissions = []
        self.permission_groups = []
        self.groups = []
        if 'api' in kwargs:
            del kwargs['api']
            for key, val in kwargs.items():
                if key != '_user_name':
                    setattr(self, '_' + key, val)
                else:
                    setattr(self, key, val)
        elif len(args) == 0 and len(kwargs) == 0:
            self._get()
        else:
            self._post(*args, **kwargs)

    def _post(self, password, email, first_name, last_name, nickname,
              organization, phone, address=None, address_2=None, city=None,
              country=None, fax=None, notify_email=None, pager_email=None,
              post_code=None, group_name=None, permission=None, zone=None,
              forbid=None, status=None, website=None):
        """Create a new :class:`~dyn.tm.accounts.User` object on the DynECT
        System
        """

        api_args = {'password': password, 'email': email,
                    'first_name': first_name, 'last_name': last_name,
                    'nickname': nickname, 'organization': organization,
                    'phone': phone, 'address': address,
                    'address_2': address_2, 'city': city, 'country': country,
                    'fax': fax, 'notify_email': notify_email,
                    'pager_email': pager_email, 'post_code': post_code,
                    'group_name': group_name, 'permissions': permission,
                    'zone': zone, 'forbid': forbid, 'status': status,
                    'website': website}

        self._password = password
        self._email = email
        self._first_name = first_name
        self._last_name = last_name
        self._nickname = nickname
        self._organization = organization
        self._phone = phone
        self._address = address
        self._address_2 = address_2
        self._city = city
        self._country = country
        self._fax = fax
        self._notify_email = notify_email
        self._pager_email = pager_email
        self._post_code = post_code
        self._group_name = group_name
        self._permissions = permission
        self._zone = zone
        self._forbid = forbid
        self._status = status
        self._website = website

        response = DynectSession.get_session().execute(self.uri, 'POST',
                                                       api_args)
        self._build(response['data'])

    def _get(self):
        """Get an existing :class:`~dyn.tm.accounts.User` object from the
        DynECT System
        """
        api_args = {}
        response = DynectSession.get_session().execute(self.uri, 'GET',
                                                       api_args)
<<<<<<< HEAD
        for key, val in response['data'].items():
            setattr(self, '_' + key, val)

=======
        self._build(response['data'])
>>>>>>> a2148d63
        self._get_permissions()

    def _update_permissions(self):
        api_args = {'user_name': self._user_name}
        response = DynectSession.get_session().execute(
            self._permission_report_uri, 'POST', api_args)

        for val in response['data']['allowed']:
            self._permissions.append(val['name'])
            for zone in val['zone']:
                if zone['zone_name'] not in self._zone:
                    self._zone.append(zone['zone_name'])

    def _update(self, api_args=None):
        response = DynectSession.get_session().execute(self.uri, 'PUT',
                                                       api_args)
        self._build(response['data'])

    def _build(self, data):
        """Private build method"""
        for key, val in data.items():
            setattr(self, '_' + key, val)

    def _get_permissions(self):
        api_args = {'user_name': self._user_name}
        response = DynectSession.get_session().execute(
            self._permission_report_uri, 'POST', api_args)

        for val in response['data']['allowed']:
            self._permissions.append(val['name'])

    @property
    def user_name(self):
        """A :class:`~dyn.tm.accounts.User`'s user_name is a read-only property
        """
        return self._user_name

    @user_name.setter
    def user_name(self, value):
        pass

    @property
    def status(self):
        """A :class:`~dyn.tm.accounts.User`'s status is a read-only property.
        To change you must use the :meth:`block`/:meth:`unblock` methods
        """
        return self._status

    @status.setter
    def status(self, value):
        pass

    @property
    def email(self):
        """This :class:`~dyn.tm.accounts.User`'s Email address"""
        return self._email

    @email.setter
    def email(self, value):
        api_args = {'email': value}
        self._update(api_args)

    @property
    def first_name(self):
        """This :class:`~dyn.tm.accounts.User`'s first name"""
        return self._first_name

    @first_name.setter
    def first_name(self, value):
        api_args = {'first_name': value}
        self._update(api_args)

    @property
    def last_name(self):
        """This :class:`~dyn.tm.accounts.User`'s last name"""
        return self._last_name

    @last_name.setter
    def last_name(self, value):
        api_args = {'last_name': value}
        self._update(api_args)

    @property
    def nickname(self):
        """The nickname for the `Contact` associated with this
        :class:`~dyn.tm.accounts.User`"""
        return self._nickname

    @nickname.setter
    def nickname(self, value):
        api_args = {'nickname': value}
        self._update(api_args)

    @property
    def organization(self):
        """This :class:`~dyn.tm.accounts.User`'s organization"""
        return self._organization

    @organization.setter
    def organization(self, value):
        api_args = {'organization': value}
        self._update(api_args)

    @property
    def phone(self):
        """This :class:`~dyn.tm.accounts.User`'s phone number. Can be of the
        form: (0) ( country-code ) ( local number ) ( extension ) Only the
        country-code (1-3 digits) and local number (at least 7 digits) are
        required. The extension can be up to 4 digits. Any non-digits are
        ignored.
        """
        return self._phone

    @phone.setter
    def phone(self, value):
        api_args = {'phone': value}
        self._update(api_args)

    @property
    def address(self):
        """This :class:`~dyn.tm.accounts.User`'s street address"""
        return self._address

    @address.setter
    def address(self, value):
        api_args = {'address': value}
        self._update(api_args)

    @property
    def address_2(self):
        """This :class:`~dyn.tm.accounts.User`'s street address, line 2"""
        return self._address_2

    @address_2.setter
    def address_2(self, value):
        api_args = {'address_2': value}
        self._update(api_args)

    @property
    def city(self):
        """This :class:`~dyn.tm.accounts.User`'s city, part of the user's
        address
        """
        return self._city

    @city.setter
    def city(self, value):
        api_args = {'city': value}
        self._update(api_args)

    @property
    def country(self):
        """This :class:`~dyn.tm.accounts.User`'s country, part of the user's
        address
        """
        return self._country

    @country.setter
    def country(self, value):
        api_args = {'country': value}
        self._update(api_args)

    @property
    def fax(self):
        """This :class:`~dyn.tm.accounts.User`'s fax number"""
        return self._fax

    @fax.setter
    def fax(self, value):
        api_args = {'fax': value}
        self._update(api_args)

    @property
    def notify_email(self):
        """Email address where this :class:`~dyn.tm.accounts.User` should
        receive notifications
        """
        return self._notify_email

    @notify_email.setter
    def notify_email(self, value):
        api_args = {'notify_email': value}
        self._update(api_args)

    @property
    def pager_email(self):
        """Email address where this :class:`~dyn.tm.accounts.User` should
        receive messages destined for a pager
        """
        return self._pager_email

    @pager_email.setter
    def pager_email(self, value):
        api_args = {'pager_email': value}
        self._update(api_args)

    @property
    def post_code(self):
        """This :class:`~dyn.tm.accounts.User`'s postal code, part of the
        user's address
        """
        return self._post_code

    @post_code.setter
    def post_code(self, value):
        api_args = {'post_code': value}
        self._update(api_args)

    @property
    def group_name(self):
        """A list of permission groups this :class:`~dyn.tm.accounts.User`
        belongs to
        """
        return self._group_name

    @group_name.setter
    def group_name(self, value):
        api_args = {'group_name': value}
        self._update(api_args)

    @property
    def permission(self):
        """A list of permissions assigned to this
        :class:`~dyn.tm.accounts.User`
        """
        return self._permissions

    @permission.setter
    def permission(self, value):
        api_args = {'permission': value}
        self._update(api_args)

    @property
    def zone(self):
        """A list of zones where this :class:`~dyn.tm.accounts.User`'s
        permissions apply
        """
        return self._zone

    @zone.setter
    def zone(self, value):
        api_args = {'zone': value}
        self._update(api_args)

    @property
    def forbid(self):
        """A list of forbidden permissions for this
        :class:`~dyn.tm.accounts.User`
        """
        return self._forbid

    @forbid.setter
    def forbid(self, value):
        """Apply a new list of forbidden permissions for the
        :class:`~dyn.tm.accounts.User`
        """
        api_args = {'forbid': value}
        self._update(api_args)

    @property
    def website(self):
        """This :class:`~dyn.tm.accounts.User`'s website"""
        return self._website

    @website.setter
    def website(self, value):
        api_args = {'website': value}
        self._update(api_args)

    def block(self):
        """Blocks this :class:`~dyn.tm.accounts.User` from logging in"""
        api_args = {'block': 'True'}
        uri = '/User/{}/'.format(self._user_name)
        response = DynectSession.get_session().execute(uri, 'PUT', api_args)
        self._status = response['data']['status']

    def unblock(self):
        """Restores this :class:`~dyn.tm.accounts.User` to an active status and
        re-enables their log-in
        """
        api_args = {'unblock': 'True'}
        uri = '/User/{}/'.format(self._user_name)
        response = DynectSession.get_session().execute(uri, 'PUT', api_args)
        self._status = response['data']['status']

    def add_permission(self, permission):
        """Add individual permissions to this :class:`~dyn.tm.accounts.User`

        :param permission: the permission to add
        """
        if permission not in self._permissions:
            self._permissions.append(permission)
            uri = '/UserPermissionEntry/{}/{}/'.format(self._user_name,
                                                       permission)
            DynectSession.get_session().execute(uri, 'POST')

    def replace_permissions(self, permissions=None):
        """Replaces the list of permissions for this
        :class:`~dyn.tm.accounts.User`

        :param permissions: A list of permissions. Pass an empty list or omit
            the argument to clear the list of permissions of the
            :class:`~dyn.tm.accounts.User`
        """
        api_args = {}
        if permissions is not None:
            api_args['permissions'] = permissions
            self._permissions = permissions
        else:
            self._permissions = []
        uri = '/UserPermissionEntry/{}/'.format(self._user_name)
        DynectSession.get_session().execute(uri, 'PUT', api_args)

    def delete_permission(self, permission):
        """Remove this specific permission from the
        :class:`~dyn.tm.accounts.User`

        :param permission: the permission to remove
        """
        if permission in self._permissions:
            self._permissions.remove(permission)
        uri = '/UserPermissionEntry/{}/{}/'.format(self._user_name, permission)
        DynectSession.get_session().execute(uri, 'DELETE')

    def add_permissions_group(self, group):
        """Assigns the permissions group to this :class:`~dyn.tm.accounts.User`

        :param group: the permissions group to add to this
            :class:`~dyn.tm.accounts.User`
        """
        self.permission_groups.append(group)
        uri = '/UserGroupEntry/{}/{}/'.format(self._user_name, group)
        DynectSession.get_session().execute(uri, 'POST')

    def replace_permissions_group(self, groups=None):
        """Replaces the list of permissions for this
        :class:`~dyn.tm.accounts.User`

        :param groups: A list of permissions groups. Pass an empty list or omit
            the argument to clear the list of permissions groups of the
            :class:`~dyn.tm.accounts.User`
        """
        api_args = {}
        if groups is not None:
            api_args['groups'] = groups
            self.groups = groups
        else:
            self.groups = []
        uri = '/UserGroupEntry/{}/'.format(self._user_name)
        DynectSession.get_session().execute(uri, 'PUT', api_args)

    def delete_permissions_group(self, group):
        """Removes the permissions group from the
        :class:`~dyn.tm.accounts.User`

        :param group: the permissions group to remove from this
            :class:`~dyn.tm.accounts.User`
        """
        if group in self.permissions:
            self.permission_groups.remove(group)
        uri = '/UserGroupEntry/{}/{}/'.format(self._user_name, group)
        DynectSession.get_session().execute(uri, 'DELETE')

    def add_zone(self, zone):
        """Add individual zones to this :class:`~dyn.tm.accounts.User`

        :param zone: the zone to add
        """
        if zone not in self._zone:
            self._zone.append(zone)
            uri = '/UserZoneEntry/{}/{}/'.format(self._user_name, zone)
            DynectSession.get_session().execute(uri, 'POST')

    def replace_zone(self, zones):
        """Remove this specific zones from the
        :class:`~dyn.tm.accounts.User`

        :param zones: array of the zones to be updated
        """
        api_args = {}
        if zones is not None:
            api_args['zones'] = zones
            self._zone = zones
        else:
            self._zone = []
        uri = '/UserZoneEntry/{}/'.format(self._user_name)
        DynectSession.get_session().execute(uri, 'PUT')

    def delete_zone(self, zone):
        """Remove this specific zones from the
        :class:`~dyn.tm.accounts.User`

        :param zone: the zone to remove
        """
        if zone in self._zone:
            self._zone.remove(zone)
        uri = '/UserZoneEntry/{}/{}/'.format(self._user_name, zone)
        DynectSession.get_session().execute(uri, 'DELETE')

    def add_forbid_rule(self, permission, zone=None):
        """Adds the forbid rule to the :class:`~dyn.tm.accounts.User`'s
        permission group

        :param permission: the permission to forbid from this
            :class:`~dyn.tm.accounts.User`
        :param zone: A list of zones where the forbid rule applies
        """
        api_args = {}
        if zone is not None:
            api_args['zone'] = zone
        uri = '/UserForbidEntry/{}/{}/'.format(self._user_name, permission)
        DynectSession.get_session().execute(uri, 'POST', api_args)

    def replace_forbid_rules(self, forbid=None):
        """Replaces the list of forbidden permissions in the
        :class:`~dyn.tm.accounts.User`'s permissions group with a new list.

        :param forbid: A list of rules to replace the forbidden rules on the
            :class:`~dyn.tm.accounts.User`'s permission group. If empty or not
            passed in, the :class:`~dyn.tm.accounts.User`'s forbid list will be
            cleared
        """
        api_args = {}
        if forbid is not None:
            api_args['forbid'] = forbid
        uri = '/UserForbidEntry/{}/'.format(self._user_name)
        DynectSession.get_session().execute(uri, 'PUT', api_args)

    def delete_forbid_rule(self, permission, zone=None):
        """Removes a forbid permissions rule from the
        :class:`~dyn.tm.accounts.User`'s permission group

        :param permission: permission
        :param zone: A list of zones where the forbid rule applies
        """
        api_args = {}
        if zone is not None:
            api_args['zone'] = zone
        uri = '/UserForbidEntry/{}/{}/'.format(self._user_name, permission)
        DynectSession.get_session().execute(uri, 'DELETE', api_args)

    def delete(self):
        """Delete this :class:`~dyn.tm.accounts.User` from the system"""
        uri = '/User/{}/'.format(self._user_name)
        DynectSession.get_session().execute(uri, 'DELETE')

    def __str__(self):
        """Custom str method"""
        return force_unicode('<User>: {}').format(self.user_name)
    __repr__ = __unicode__ = __str__

    def __bytes__(self):
        """bytes override"""
        return bytes(self.__str__())


class PermissionsGroup(object):
    """A DynECT System Permissions Group object"""

    def __init__(self, group_name, *args, **kwargs):
        """Create a new permissions Group

        :param group_name: The name of the permission group to update
        :param description: A description of the permission group
        :param group_type: The type of the permission group. Valid values:
            plain or default
        :param all_users: If 'Y', all current users will be added to the group.
            Cannot be used if user_name is passed in
        :param permission: A list of permissions that the group contains
        :param user_name: A list of users that belong to the permission group
        :param subgroup: A list of groups that belong to the permission group
        :param zone: A list of zones where the group's permissions apply
        """
        super(PermissionsGroup, self).__init__()
        self._group_name = group_name
        self._description = self._group_type = self._all_users = None
        self._permission = self._user_name = self._subgroup = self._zone = None
        self.uri = '/PermissionGroup/{}/'.format(self._group_name)
        if 'api' in kwargs:
            del kwargs['api']
            for key, val in kwargs.items():
                setattr(self, '_' + key, val)
        elif len(args) == 0 and len(kwargs) == 0:
            self._get()
        else:
            self._post(*args, **kwargs)

    def _post(self, description, group_type=None, all_users=None,
              permission=None, user_name=None, subgroup=None, zone=None):
        """Create a new :class:`~dyn.tm.accounts.PermissionsGroup` on the
        DynECT System
        """
        self._description = description
        self._group_type = group_type
        self._all_users = all_users
        self._permission = permission
        self._user_name = user_name
        self._subgroup = subgroup
        self._zone = zone
        api_args = {}
        # Any fields that were not explicitly set should not be passed through
        for key, val in self.__dict__.items():
            if val is not None and not hasattr(val, '__call__') and \
                    key.startswith('_'):
                if key is '_group_type':
                    api_args['type'] = val
                else:
                    api_args[key[1:]] = val
        uri = '/PermissionGroup/{}/'.format(self._group_name)
        response = DynectSession.get_session().execute(uri, 'POST', api_args)
        for key, val in response['data'].items():
            if key == 'type':
                setattr(self, '_group_type', val)
            elif key == 'zone':
                self._zone = []
                for zone in val:
                    self._zone.append(zone['zone_name'])
            else:
                setattr(self, '_' + key, val)

    def _get(self):
        """Get an existing :class:`~dyn.tm.accounts.PermissionsGroup` from the
        DynECT System
        """
        response = DynectSession.get_session().execute(self.uri, 'GET')
        for key, val in response['data'].items():
            if key == 'type':
                setattr(self, '_group_type', val)
            elif key == 'zone':
                self._zone = []
                for zone in val:
                    self._zone.append(zone['zone_name'])
            else:
                setattr(self, '_' + key, val)

    def _update(self, api_args=None):
        response = DynectSession.get_session().execute(self.uri, 'PUT',
                                                       api_args)
        for key, val in response['data'].items():
            if key == 'type':
                setattr(self, '_group_type', val)
            elif key == 'zone':
                self._zone = []
                for zone in val:
                    self._zone.append(zone['zone_name'])
            else:
                setattr(self, '_' + key, val)

    @property
    def group_name(self):
        """The name of this permission group"""
        return self._group_name

    @group_name.setter
    def group_name(self, value):
        new_group_name = value
        api_args = {'new_group_name': new_group_name,
                    'group_name': self._group_name}
        self._update(api_args)
        self._group_name = new_group_name
        self.uri = '/PermissionGroup/{}/'.format(self._group_name)

    @property
    def description(self):
        """A description of this permission group"""
        return self._description

    @description.setter
    def description(self, value):
        self._description = value
        api_args = {'group_name': self._group_name,
                    'description': self._description}
        self._update(api_args)

    @property
    def group_type(self):
        """The type of this permission group"""
        return self._group_type

    @group_type.setter
    def group_type(self, value):
        self._group_type = value
        api_args = {'type': self._group_type,
                    'group_name': self._group_name}
        self._update(api_args)

    @property
    def all_users(self):
        """If 'Y', all current users will be added to the group. Cannot be
        used if user_name is passed in
        """
        return self._all_users

    @all_users.setter
    def all_users(self, value):
        self._all_users = value
        api_args = {'all_users': self._all_users,
                    'group_name': self._group_name}
        self._update(api_args)

    @property
    def permission(self):
        """A list of permissions that this group contains"""
        return self._permission

    @permission.setter
    def permission(self, value):
        self._permission = value
        api_args = {'permission': self._permission,
                    'group_name': self._group_name}
        self._update(api_args)

    @property
    def user_name(self):
        """A list of users that belong to the permission group"""
        return self._user_name

    @user_name.setter
    def user_name(self, value):
        self._user_name = value
        api_args = {'user_name': self._user_name,
                    'group_name': self._group_name}
        self._update(api_args)

    @property
    def subgroup(self):
        """A list of groups that belong to the permission group"""
        return self._subgroup

    @subgroup.setter
    def subgroup(self, value):
        self._subgroup = value
        api_args = {'subgroup': self._subgroup,
                    'group_name': self._group_name}
        self._update(api_args)

    @property
    def zone(self):
        """A list of users that belong to the permission group"""
        return self._zone

    @zone.setter
    def zone(self, value):
        self._zone = value
        api_args = {'zone': self._zone,
                    'group_name': self._group_name}
        self._update(api_args)

    def delete(self):
        """Delete this permission group"""
        uri = '/PermissionGroup/{}/'.format(self._group_name)
        DynectSession.get_session().execute(uri, 'DELETE')

    def add_permission(self, permission):
        """Adds individual permissions to the user

        :param permission: the permission to add to this user
        """
        uri = '/PermissionGroupPermissionEntry/{}/{}/'.format(self._group_name,
                                                              permission)
        DynectSession.get_session().execute(uri, 'POST')
        self._permission.append(permission)

    def replace_permissions(self, permission=None):
        """Replaces a list of individual user permissions for the user

        :param permission: A list of permissions. Pass an empty list or omit
            the argument to clear the list of permissions of the user
        """
        api_args = {}
        if permission is not None:
            api_args['permission'] = permission
        uri = '/PermissionGroupPermissionEntry/{}/'.format(self._group_name)
        DynectSession.get_session().execute(uri, 'PUT', api_args)
        if permission:
            self._permission = permission
        else:
            self._permission = []

    def remove_permission(self, permission):
        """Removes the specific permission from the user

        :param permission: the permission to remove
        """
        uri = '/PermissionGroupPermissionEntry/{}/{}/'.format(self._group_name,
                                                              permission)
        DynectSession.get_session().execute(uri, 'DELETE')
        self._permission.remove(permission)

    def add_zone(self, zone, recurse='Y'):
        """Add a new Zone to this :class:`~dyn.tm.accounts.PermissionsGroup`

        :param zone: The name of the Zone to be added to this
            :class:`~dyn.tm.accounts.PermissionsGroup`
        :param recurse: A flag determining whether or not to add all sub-nodes
            of a Zone to this :class:`~dyn.tm.accounts.PermissionsGroup`
        """
        api_args = {'recurse': recurse}
        uri = '/PermissionGroupZoneEntry/{}/{}/'.format(self._group_name, zone)
        DynectSession.get_session().execute(uri, 'POST', api_args)
        self._zone.append(zone)

    def add_subgroup(self, name):
        """Add a new Sub group to this
        :class:`~dyn.tm.accounts.PermissionsGroup`

        :param name: The name of the :class:`~dyn.tm.accounts.PermissionsGroup`
            to be added to this :class:`~dyn.tm.accounts.PermissionsGroup`'s
            subgroups
        """
        uri = '/PermissionGroupSubgroupEntry/{}/{}/'.format(self._group_name,
                                                            name)
        DynectSession.get_session().execute(uri, 'POST')
        self._subgroup.append(name)

    def update_subgroup(self, subgroups):
        """Update the subgroups under this
        :class:`~dyn.tm.accounts.PermissionsGroup`

        :param subgroups: The subgroups with updated information
        """
        api_args = {'subgroup': subgroups}
        uri = '/PermissionGroupSubgroupEntry/{}/'.format(self._group_name)
        DynectSession.get_session().execute(uri, 'PUT', api_args)
        self._subgroup = subgroups

    def delete_subgroup(self, name):
        """Remove a Subgroup from this
        :class:`~dyn.tm.accounts.PermissionsGroup`

        :param name: The name of the :class:`~dyn.tm.accounts.PermissionsGroup`
            to be remoevd from this
            :class:`~dyn.tm.accounts.PermissionsGroup`'s subgroups
        """
        uri = '/PermissionGroupSubgroupEntry/{}/{}/'.format(self._group_name,
                                                            name)
        DynectSession.get_session().execute(uri, 'DELETE')
        self._subgroup.remove(name)

    def __str__(self):
        """Custom str method"""
        return force_unicode('<PermissionsGroup>: {}').format(self.group_name)
    __repr__ = __unicode__ = __str__

    def __bytes__(self):
        """bytes override"""
        return bytes(self.__str__())


class UserZone(object):
    """A DynECT system UserZoneEntry"""

    def __init__(self, user_name, zone_name, recurse='Y'):
        super(UserZone, self).__init__()
        self._user_name = user_name
        self._zone_name = zone_name
        self._recurse = recurse
        api_args = {'recurse': self._recurse}
        uri = '/UserZoneEntry/{}/{}/'.format(self._user_name, self._zone_name)
        respnose = DynectSession.get_session().execute(uri, 'POST', api_args)
        for key, val in respnose['data'].items():
            setattr(self, '_' + key, val)

    @property
    def user_name(self):
        """User_name property of :class:`~dyn.tm.accounts.UserZone` object is
        read only
        """
        return self._user_name

    @user_name.setter
    def user_name(self, value):
        pass

    @property
    def recurse(self):
        """Indicates whether or not permissions should apply to subnodes of
        the `zone_name` as well
        """
        return self._recurse

    @recurse.setter
    def recurse(self, value):
        self._recurse = value
        api_args = {'recurse': self._recurse, 'zone_name': self._zone_name}
        uri = '/UserZoneEntry/{}/'.format(self._user_name)
        DynectSession.get_session().execute(uri, 'PUT', api_args)

    def update_zones(self, zone=None):
        """Replacement list zones where the user will now have permissions.
        Pass an empty list or omit the argument to clear the user's zone
        permissions

        :param zone: a list of zone names where the user will now have
            permissions
        """
        if zone is None:
            zone = []
        api_args = {'zone': []}
        for zone_data in zone:
            api_args['zone'].append({'zone_name': zone_data})
        uri = '/UserZoneEntry/{}/'.format(self._user_name)
        respnose = DynectSession.get_session().execute(uri, 'PUT', api_args)
        for key, val in respnose['data'].items():
            setattr(self, '_' + key, val)

    def delete(self):
        """Delete this :class:`~dyn.tm.accounts.UserZone` object from the
        DynECT System
        """
        api_args = {'recurse': self.recurse}
        uri = '/UserZoneEntry/{}/{}/'.format(self._user_name, self._zone_name)
        DynectSession.get_session().execute(uri, 'DELETE', api_args)

    def __str__(self):
        """Custom str method"""
        return force_unicode('<UserZone>: {}').format(self.user_name)
    __repr__ = __unicode__ = __str__

    def __bytes__(self):
        """bytes override"""
        return bytes(self.__str__())


class Notifier(object):
    """DynECT System Notifier"""

    def __init__(self, *args, **kwargs):
        """Create a new :class:`~dyn.tm.accounts.Notifier` object

        :param label: The label used to identify this
            :class:`~dyn.tm.accounts.Notifier`
        :param recipients: List of Recipients attached to this
            :class:`~dyn.tm.accounts.Notifier`
        :param services: List of services attached to this
            :class:`~dyn.tm.accounts.Notifier`
        :param notifier_id: The system id of this
            :class:`~dyn.tm.accounts.Notifier`
        """
        super(Notifier, self).__init__()
        self._label = self._recipients = self._services = None
        self._notifier_id = self.uri = None
        if 'api' in kwargs:
            del kwargs['api']
            for key, val in kwargs.items():
                setattr(self, '_' + key, val)
            self.uri = '/Notifier/{}/'.format(self._notifier_id)
        elif len(args) + len(kwargs) > 1:
            self._post(*args, **kwargs)
        elif len(kwargs) > 0 or 'label' in kwargs:
            self._post(**kwargs)
        else:
            self._get(*args, **kwargs)

    def _post(self, label=None, recipients=None, services=None):
        """Create a new :class:`~dyn.tm.accounts.Notifier` object on the
        DynECT System
        """
        if label is None:
            raise DynectInvalidArgumentError
        uri = '/Notifier/'
        self._label = label
        self._recipients = recipients
        self._services = services
        response = DynectSession.get_session().execute(uri, 'POST', self)
        self._build(response['data'])
        self.uri = '/Notifier/{}/'.format(self._notifier_id)

    def _get(self, notifier_id):
        """Get an existing :class:`~dyn.tm.accounts.Notifier` object from the
        DynECT System
        """
        self._notifier_id = notifier_id
        self.uri = '/Notifier/{}/'.format(self._notifier_id)
        response = DynectSession.get_session().execute(self.uri, 'GET')
        self._build(response['data'])

    def _build(self, data):
        for key, val in data.items():
            setattr(self, '_' + key, val)

    def _update(self, api_args=None):
        response = DynectSession.get_session().execute(self.uri, 'PUT',
                                                       api_args)
        self._build(response['data'])

    @property
    def notifier_id(self):
        """The unique System id for this Notifier"""
        return self._notifier_id

    @notifier_id.setter
    def notifier_id(self, value):
        pass

    @property
    def label(self):
        """The label used to identify this :class:`~dyn.tm.accounts.Notifier`
        """
        return self._label

    @label.setter
    def label(self, value):
        self._label = value
        api_args = {'label': self._label}
        self._update(api_args)

    @property
    def recipients(self):
        """List of Recipients attached to this
        :class:`~dyn.tm.accounts.Notifier`
        """
        return self._recipients

    @recipients.setter
    def recipients(self, value):
        self._recipients = value
        api_args = {'recipients': self._recipients}
        self._update(api_args)

    @property
    def services(self):
        """List of services attached to this
        :class:`~dyn.tm.accounts.Notifier`
        """
        return self._services

    @services.setter
    def services(self, value):
        self._services = value
        api_args = {'services': self._services}
        self._update(api_args)

    def delete(self):
        """Delete this :class:`~dyn.tm.accounts.Notifier` from the Dynect
        System
        """
        DynectSession.get_session().execute(self.uri, 'DELETE')

    def __str__(self):
        """Custom str method"""
        return force_unicode('<Notifier>: {}').format(self.label)
    __repr__ = __unicode__ = __str__

    def __bytes__(self):
        """bytes override"""
        return bytes(self.__str__())


class Contact(object):
    """A DynECT System Contact"""

    def __init__(self, nickname, *args, **kwargs):
        """Create a :class:`~dyn.tm.accounts.Contact` object

        :param nickname: The nickname for this
            :class:`~dyn.tm.accounts.Contact`
        :param email: The :class:`~dyn.tm.accounts.Contact`'s email address
        :param first_name: The :class:`~dyn.tm.accounts.Contact`'s first name
        :param last_name: The :class:`~dyn.tm.accounts.Contact`'s last name
        :param organization: The :class:`~dyn.tm.accounts.Contact`'s
            organization
        :param phone: The :class:`~dyn.tm.accounts.Contact`'s phone number. Can
            be of the form: ( 0 ) ( country-code ) ( local number )
            ( extension ) Only the country-code (1-3 digits) and local number
            (at least 7 digits) are required. The extension can be up to 4
            digits. Any non-digits are ignored.
        :param address: The :class:`~dyn.tm.accounts.Contact`'s street address
        :param address2: The :class:`~dyn.tm.accounts.Contact`'s street
            address, line 2
        :param city: The :class:`~dyn.tm.accounts.Contact`'s city, part of the
            user's address
        :param country: The :class:`~dyn.tm.accounts.Contact`'s country, part
            of the :class:`~dyn.tm.accounts.Contact`'s address
        :param fax: The :class:`~dyn.tm.accounts.Contact`'s fax number
        :param notify_email: Email address where the
            :class:`~dyn.tm.accounts.Contact` should receive notifications
        :param pager_email: Email address where the
            :class:`~dyn.tm.accounts.Contact` should receive messages destined
            for a pager
        :param post_code: Zip code or Postal code
        :param state: The :class:`~dyn.tm.accounts.Contact`'s state, part of
            the :class:`~dyn.tm.accounts.Contact`'s address
        :param website: The :class:`~dyn.tm.accounts.Contact`'s website
        """
        super(Contact, self).__init__()
        self._nickname = nickname
        self._email = self._first_name = self._last_name = None
        self._organization = self._address = self._address_2 = None
        self._city = self._country = self._fax = self._notify_email = None
        self._pager_email = self._phone = self._post_code = self._state = None
        self._website = None
        self.uri = '/Contact/{}/'.format(self._nickname)
        if 'api' in kwargs:
            del kwargs['api']
            for key, val in kwargs.items():
                if key != '_nickname':
                    setattr(self, '_' + key, val)
                else:
                    setattr(self, key, val)
            self.uri = '/Contact/{}/'.format(self._nickname)
        elif len(args) == 0 and len(kwargs) == 0:
            self._get()
        else:
            self._post(*args, **kwargs)

    def _post(self, email, first_name, last_name, organization, address=None,
              address_2=None, city=None, country=None, fax=None,
              notify_email=None, pager_email=None, phone=None, post_code=None,
              state=None, website=None):
        """Create a new :class:`~dyn.tm.accounts.Contact` on the DynECT System
        """
        self._email = email
        self._first_name = first_name
        self._last_name = last_name
        self._organization = organization
        self._address = address
        self._address_2 = address_2
        self._city = city
        self._country = country
        self._fax = fax
        self._notify_email = notify_email
        self._pager_email = pager_email
        self._phone = phone
        self._post_code = post_code
        self._state = state
        self._website = website
        response = DynectSession.get_session().execute(self.uri, 'POST', self)
        self._build(response['data'])

    def _get(self):
        """Get an existing :class:`~dyn.tm.accounts.Contact` from the DynECT
        System
        """
        response = DynectSession.get_session().execute(self.uri, 'GET')
        for key, val in response['data'].items():
            setattr(self, '_' + key, val)

    def _build(self, data):
        for key, val in data.items():
            setattr(self, '_' + key, val)

    def _update(self, api_args=None):
        """Private update method which handles building this
        :class:`~dyn.tm.accounts.Contact` object from the API JSON respnose
        """
        response = DynectSession.get_session().execute(self.uri, 'PUT',
                                                       api_args)
        self._build(response['data'])

    @property
    def nickname(self):
        """This :class:`~dyn.tm.accounts.Contact`'s DynECT System Nickname"""
        return self._nickname

    @nickname.setter
    def nickname(self, value):
        self._nickname = value
        api_args = {'new_nickname': self._nickname}
        self._update(api_args)

    @property
    def email(self):
        """This :class:`~dyn.tm.accounts.Contact`'s DynECT System Email address
        """
        return self._email

    @email.setter
    def email(self, value):
        self._email = value
        api_args = {'email': self._email}
        self._update(api_args)

    @property
    def first_name(self):
        """The first name of this :class:`~dyn.tm.accounts.Contact`"""
        return self._first_name

    @first_name.setter
    def first_name(self, value):
        self._first_name = value
        api_args = {'first_name': self._first_name}
        self._update(api_args)

    @property
    def last_name(self):
        """The last name of this :class:`~dyn.tm.accounts.Contact`"""
        return self._last_name

    @last_name.setter
    def last_name(self, value):
        self._last_name = value
        api_args = {'last_name': self._last_name}
        self._update(api_args)

    @property
    def organization(self):
        """The organization this :class:`~dyn.tm.accounts.Contact` belongs to
        within the DynECT System
        """
        return self._organization

    @organization.setter
    def organization(self, value):
        self._organization = value
        api_args = {'organization': self._organization}
        self._update(api_args)

    @property
    def phone(self):
        """The phone number associated with this
        :class:`~dyn.tm.accounts.Contact`
        """
        return self._phone

    @phone.setter
    def phone(self, value):
        self._phone = value
        api_args = {'phone': self._phone}
        self._update(api_args)

    @property
    def address(self):
        """This :class:`~dyn.tm.accounts.Contact`'s street address"""
        return self._address

    @address.setter
    def address(self, value):
        self._address = value
        api_args = {'address': self._address}
        self._update(api_args)

    @property
    def address_2(self):
        """This :class:`~dyn.tm.accounts.Contact`'s street address, line 2"""
        return self._address_2

    @address_2.setter
    def address_2(self, value):
        self._address_2 = value
        api_args = {'address_2': self._address_2}
        self._update(api_args)

    @property
    def city(self):
        """This :class:`~dyn.tm.accounts.Contact`'s city"""
        return self._city

    @city.setter
    def city(self, value):
        self._city = value
        api_args = {'city': self._city}
        self._update(api_args)

    @property
    def country(self):
        """This :class:`~dyn.tm.accounts.Contact`'s Country"""
        return self._country

    @country.setter
    def country(self, value):
        self._country = value
        api_args = {'country': self._country}
        self._update(api_args)

    @property
    def fax(self):
        """The fax number associated with this
        :class:`~dyn.tm.accounts.Contact`
        """
        return self._fax

    @fax.setter
    def fax(self, value):
        self._fax = value
        api_args = {'fax': self._fax}
        self._update(api_args)

    @property
    def notify_email(self):
        """Email address where this :class:`~dyn.tm.accounts.Contact` should
        receive notifications
        """
        return self._notify_email

    @notify_email.setter
    def notify_email(self, value):
        self._notify_email = value
        api_args = {'notify_email': self._notify_email}
        self._update(api_args)

    @property
    def pager_email(self):
        """Email address where this :class:`~dyn.tm.accounts.Contact` should
        receive messages destined for a pager
        """
        return self._pager_email

    @pager_email.setter
    def pager_email(self, value):
        self._pager_email = value
        api_args = {'pager_email': self._pager_email}
        self._update(api_args)

    @property
    def post_code(self):
        """This :class:`~dyn.tm.accounts.Contacts`'s postal code, part of the
        contacts's address
        """
        return self._post_code

    @post_code.setter
    def post_code(self, value):
        self._post_code = value
        api_args = {'post_code': self._post_code}
        self._update(api_args)

    @property
    def state(self):
        """This :class:`~dyn.tm.accounts.Contact`'s state"""
        return self._state

    @state.setter
    def state(self, value):
        self._state = value
        api_args = {'state': self._state}
        self._update(api_args)

    @property
    def website(self):
        """This :class:`~dyn.tm.accounts.Contact`'s website"""
        return self._website

    @website.setter
    def website(self, value):
        self._website = value
        api_args = {'website': self._website}
        self._update(api_args)

    def delete(self):
        """Delete this :class:`~dyn.tm.accounts.Contact` from the Dynect System
        """
        DynectSession.get_session().execute(self.uri, 'DELETE')

    def __str__(self):
        """Custom str method"""
        return force_unicode('<Contact>: {}').format(self.nickname)
    __repr__ = __unicode__ = __str__

    def __bytes__(self):
        """bytes override"""
        return bytes(self.__str__())<|MERGE_RESOLUTION|>--- conflicted
+++ resolved
@@ -454,13 +454,7 @@
         api_args = {}
         response = DynectSession.get_session().execute(self.uri, 'GET',
                                                        api_args)
-<<<<<<< HEAD
-        for key, val in response['data'].items():
-            setattr(self, '_' + key, val)
-
-=======
         self._build(response['data'])
->>>>>>> a2148d63
         self._get_permissions()
 
     def _update_permissions(self):
