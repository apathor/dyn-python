# -*- coding: utf-8 -*-
"""This module contains wrappers for interfacing with every element of a Traffic
Director (DSF) service.
"""
import dyn.tm.zones
from ..utils import APIList, Active
from ..errors import DynectInvalidArgumentError
from ..records import *
from ..session import DynectSession
from ...compat import force_unicode
from ..accounts import Notifier


__author__ = 'jnappi'
__all__ = ['get_all_dsf_services', 'get_all_record_sets','get_all_failover_chains',
           'get_all_response_pools', 'get_all_rulesets', 'get_all_dsf_monitors',
           'get_all_records', 'get_all_notifiers', 'DSFARecord', 'DSFSSHFPRecord',
           'get_record', 'get_record_set', 'get_failover_chain', 'get_response_pool',
           'get_ruleset', 'get_dsf_monitor',
           'DSFNotifier',
           'DSFAAAARecord', 'DSFALIASRecord', 'DSFCERTRecord', 'DSFCNAMERecord',
           'DSFDHCIDRecord', 'DSFDNAMERecord', 'DSFDNSKEYRecord', 'DSFDSRecord',
           'DSFKEYRecord', 'DSFKXRecord', 'DSFLOCRecord', 'DSFIPSECKEYRecord',
           'DSFMXRecord', 'DSFNAPTRRecord', 'DSFPTRRecord', 'DSFPXRecord',
           'DSFNSAPRecord', 'DSFRPRecord', 'DSFNSRecord', 'DSFSPFRecord',
           'DSFSRVRecord', 'DSFTXTRecord', 'DSFRecordSet', 'DSFFailoverChain',
           'DSFResponsePool', 'DSFRuleset', 'DSFMonitorEndpoint', 'DSFMonitor',
           'TrafficDirector']


def get_all_dsf_services():
    """:return: A ``list`` of :class:`TrafficDirector` Services"""
    uri = '/DSF/'
    api_args = {'detail': 'Y'}
    response = DynectSession.get_session().execute(uri, 'GET', api_args)
    directors = []
    for dsf in response['data']:
        directors.append(TrafficDirector(None, api=False, **dsf))
    return directors


def get_all_notifiers():
    """:return: A ``list`` of :class:`DSFNotifier` Services"""
    uri = '/Notifier/'
    api_args = {'detail': 'Y'}
    response = DynectSession.get_session().execute(uri, 'GET', api_args)
    notifiers = []
    for notify in response['data']:
        notifiers.append(DSFNotifier(None, api=False, **notify))
    return notifiers

def get_all_records(service):
    """
    :param service: a dsf_id string, or :class:`TrafficDirector`
    :return: A ``list`` of :class:`DSFRecord`s from the passed in `service`
    Warning! This query may take a long time to run with services with many records!
    """
    _service_id = _checkType(service)
    uri = '/DSFRecord/{}/'.format(_service_id)
    api_args = {'detail': 'Y'}
    response = DynectSession.get_session().execute(uri, 'GET', api_args)
    record_ids = [record['dsf_record_id'] for record in response['data']]
    records = list()
    for record_id in record_ids:
        uri = '/DSFRecord/{}/{}'.format(_service_id, record_id)
        response = DynectSession.get_session().execute(uri, 'GET', api_args)
        records += _constructor(response['data'])
    return records

def get_all_record_sets(service):
    """:param service: a dsf_id string, or :class:`TrafficDirector`
    :return: A ``list`` of :class:`DSFRecordSets` from the passed in `service`"""
    _service_id = _checkType(service)
    uri = '/DSFRecordSet/{}/'.format(_service_id)
    api_args = {'detail': 'Y'}
    response = DynectSession.get_session().execute(uri, 'GET', api_args)
    recordSets = list()
    for pool in response['data']:
        recordSets.append(DSFRecordSet(pool.pop('rdata_class'), api=False, **pool))
    return recordSets


def get_all_failover_chains(service):
    """:param service: a dsf_id string, or :class:`TrafficDirector`
    :return: A ``list`` of :class:`DSFFailoverChains` from the passed in `service`"""
    _service_id = _checkType(service)
    uri = '/DSFRecordSetFailoverChain/{}/'.format(_service_id)
    api_args = {'detail': 'Y'}
    response = DynectSession.get_session().execute(uri, 'GET', api_args)
    failoverChains = list()
    for pool in response['data']:
        failoverChains.append(DSFFailoverChain(pool.pop('label'), api=False, **pool))
    return failoverChains



def get_all_response_pools(service):
    """:param service: a dsf_id string, or :class:`TrafficDirector`
    :return: A ``list`` of :class:`DSFResponsePools` from the passed in `service`"""
    _service_id = _checkType(service)
    uri = '/DSFResponsePool/{}/'.format(_service_id)
    api_args = {'detail': 'Y'}
    response = DynectSession.get_session().execute(uri, 'GET', api_args)
    responsePools = list()
    for pool in response['data']:
        responsePools.append(DSFResponsePool(pool.pop('label'), api=False, **pool))
    return responsePools


def get_all_rulesets(service):
    """:param service: a dsf_id string, or :class:`TrafficDirector`
    :return: A ``list`` of :class:`DSFRulesets` from the passed in `service`"""
    _service_id = _checkType(service)
    uri = '/DSFRuleset/{}/'.format(_service_id)
    api_args = {'detail': 'Y'}
    response = DynectSession.get_session().execute(uri, 'GET', api_args)
    ruleset = list()
    for rule in response['data']:
        ruleset.append(DSFRuleset(rule.pop('label'), api=False, **rule))
    return ruleset

def get_all_dsf_monitors():
    """:return: A ``list`` of :class:`DSFMonitor` Services"""
    uri = '/DSFMonitor/'
    api_args = {'detail': 'Y'}
    response = DynectSession.get_session().execute(uri, 'GET', api_args)
    mons = []
    for dsf in response['data']:
        mons.append(DSFMonitor(api=False, **dsf))
    return mons

def get_record(record_id, service, always_list = False):
    """
    returns :class:`DSFRecord`
    :param record_id: id of record you wish to pull up
    :param service: id of service which this record belongs. Can either be
     the service_id or a :class:`TrafficDirector` Object
    :param always_list: Force the returned record to always be in a list.
    :return returns single record, unless this is a special record type, then a list is returned
    """
    if service:
        _service_id = _checkType(service)

    uri = '/DSFRecord/{}/{}'.format(_service_id, record_id)
    api_args = {'detail': 'Y'}
    response = DynectSession.get_session().execute(uri, 'GET', api_args)
    record= _constructor(response['data'])
    if len(record) > 1 or always_list:
        return record
    else:
        return record[0]

def get_record_set(record_set_id, service):
    """
    returns :class:`DSFRecordSet`
    :param record_set_id: id of record set you wish to pull up
    :param service: id of service which this record belongs. Can either be
     the service_id or a :class:`TrafficDirector` Object
    :return returns :class:`DSFRecordSet` Object
    """
    if service:
        _service_id = _checkType(service)

    uri = '/DSFRecordSet/{}/{}'.format(_service_id, record_set_id)
    api_args = {'detail': 'Y'}
    response = DynectSession.get_session().execute(uri, 'GET', api_args)
    return DSFRecordSet(response['data'].pop('rdata_class'), api=False, **response['data'])

def get_failover_chain(failover_chain_id, service):
    """
    returns :class:`DSFFailoverChain`
    :param failover_chain_id: id of :class:`DSFFailoverChain` you wish to pull up
    :param service: id of service which this record belongs. Can either be
     the service_id or a :class:`TrafficDirector` Object
    :return returns :class:`DSFFailoverChain` Object
    """
    if service:
        _service_id = _checkType(service)

    uri = '/DSFRecordSetFailoverChain/{}/{}'.format(_service_id, failover_chain_id)
    api_args = {'detail': 'Y'}
    response = DynectSession.get_session().execute(uri, 'GET', api_args)
    return DSFFailoverChain(response['data'].pop('label'), api=False, **response['data'])

def get_response_pool(response_pool_id, service):
    """
    returns :class:`DSFResponsePool`
    :param response_pool_id: id of :class:`DSFResponsePool` you wish to pull up
    :param service: id of service which this record belongs. Can either be
     the service_id or a :class:`TrafficDirector` Object
    :return returns :class:`DSFResponsePool` Object
    """
    if service:
        _service_id = _checkType(service)

    uri = '/DSFResponsePool/{}/{}'.format(_service_id, response_pool_id)
    api_args = {'detail': 'Y'}
    response = DynectSession.get_session().execute(uri, 'GET', api_args)
    return DSFResponsePool(response['data'].pop('label'), api=False, **response['data'])

def get_ruleset(ruleset_id, service):
    """
    returns :class:`DSFRuleset`
    :param ruleset_id: id of :class:`DSFRuleset` you wish to pull up
    :param service: id of service which this record belongs. Can either be
     the service_id or a :class:`TrafficDirector` Object
    :return returns :class:`DSFRuleset` Object
    """
    if service:
        _service_id = _checkType(service)

    uri = '/DSFRuleset/{}/{}'.format(_service_id, ruleset_id)
    api_args = {'detail': 'Y'}
    response = DynectSession.get_session().execute(uri, 'GET', api_args)
    return DSFRuleset(response['data'].pop('label'), api=False, **response['data'])

def get_dsf_monitor(monitor_id):
    """ A quick :class:`DSFmonitor` getter, for consistency sake.
    :param monitor_id: id of :class:`DSFmonitor` you wish to pull up
    :return returns :class:`DSFmonitor` Object"""
    uri = '/DSFMonitor/{}'.format(monitor_id)
    api_args = {'detail': 'Y'}
    response = DynectSession.get_session().execute(uri, 'GET', api_args)
    return DSFMonitor(api=False, **response['data'])


def _checkType(service):
    if isinstance(service, TrafficDirector):
        _service_id = service.service_id
    elif type(service) is str or type(service) is unicode:
        _service_id = service
    else:
        raise Exception('Value must be string, or TrafficDirector Object')
    return _service_id

def _constructor(record):
    returnRecords = []
    constructors = {'a': DSFARecord, 'aaaa': DSFAAAARecord,
                            'alias': DSFALIASRecord, 'cert': DSFCERTRecord,
                            'cname': DSFCNAMERecord, 'dhcid': DSFDHCIDRecord,
                            'dname': DSFDNAMERecord,
                            'dnskey': DSFDNSKEYRecord, 'ds': DSFDSRecord,
                            'key': DSFKEYRecord, 'kx': DSFKXRecord,
                            'loc': DSFLOCRecord,
                            'ipseckey': DSFIPSECKEYRecord,
                            'mx': DSFMXRecord, 'naptr': DSFNAPTRRecord,
                            'ptr': DSFPTRRecord, 'px': DSFPXRecord,
                            'nsap': DSFNSAPRecord, 'rp': DSFRPRecord,
                            'ns': DSFNSRecord, 'spf': DSFSPFRecord,
                            'srv': DSFSRVRecord, 'txt': DSFTXTRecord,
                            'sshfp': DSFSSHFPRecord}
    rec_type = record['rdata_class'].lower()
    constructor = constructors[rec_type]
    rdata_key = 'rdata_{}'.format(rec_type)
    kws = ('ttl', 'label', 'weight', 'automation', 'endpoints',
           'endpoint_up_count', 'eligible', 'dsf_record_id',
           'dsf_record_set_id', 'status', 'torpidity', 'service_id')
    for data in record['rdata']:
        record_data = data['data'][rdata_key]
        for kw in kws:
            record_data[kw] = record[kw]
        if constructor is DSFSRVRecord:
            record_data['rr_weight'] = record_data.pop('weight')

        returnRecords.append(constructor(**record_data))
    return returnRecords

class _DSFRecord(object):
    """Super Class for DSF Records."""
    def __init__(self, label=None, weight=1, automation='auto', endpoints=None,
                 endpoint_up_count=None, eligible=True, **kwargs):
        """Create a :class:`_DSFRecord` object.

        :param label: A unique label for this :class:`DSFRecord`
        :param weight: Weight for this :class:`DSFRecord`
        :param automation: Defines how eligible can be changed in response to
            monitoring. Must be one of 'auto', 'auto_down', or 'manual'
        :param endpoints: Endpoints are used to determine status, torpidity,
            and eligible in response to monitor data
        :param endpoint_up_count: Number of endpoints that must be up for the
            Record status to be 'up'
        :param eligible: Indicates whether or not the Record can be served
        """
        self.valid_automation = ('auto', 'auto_down', 'manual')
        self._label = label
        self._weight = weight
        if automation not in self.valid_automation:
            raise DynectInvalidArgumentError('automation', automation,
                                             self.valid_automation)
        self._automation = automation
        self._endpoints = endpoints
        self._endpoint_up_count = endpoint_up_count
        self._eligible = eligible
        self._service_id = self._dsf_record_set_id = self.uri = None
        self._dsf_record_id = self._status = self._note = None
        self._implicitPublish = True
        for key, val in kwargs.items():
            setattr(self, '_' + key, val)

    def _post(self, dsf_id, record_set_id, publish=True, notes=None):
        """Create a new :class:`DSFRecord` on the DynECT System

        :param dsf_id: The unique system id for the DSF service associated with
            this :class:`DSFRecord`
        :param record_set_id: The unique system id for the record set associated
            with this :class:`DSFRecord`
        """
        self._service_id = dsf_id
        self._record_set_id = record_set_id
        self.uri = '/DSFRecord/{}/{}/'.format(self._service_id, self._record_set_id)
        api_args = {}
        api_args = self.to_json(skip_svc=True)
        if publish:
            api_args['publish'] = 'Y'
        if notes:
            api_args['notes'] = notes
        response = DynectSession.get_session().execute(self.uri, 'POST',
                                                       api_args)
        self._build(response['data'])

    def _get(self, dsf_id, dsf_record_id):
        """Get an existing :class:`DSFRecord` from the DynECT System

        :param dsf_id: The unique system id for the DSF service associated with
            this :class:`DSFRecord`
        :param dsf_record_id: The unique system id for the record set associated
            with this :class:`DSFRecord`
        """
        self._service_id = dsf_id
        self._dsf_record_id = dsf_record_id
        self.uri = '/DSFRecord/{}/{}/'.format(self._service_id, self._dsf_record_id)
        api_args = {}
        response = DynectSession.get_session().execute(self.uri, 'GET',
                                                       api_args)
        self._build(response['data'])


    def _update_record(self, api_args, publish=True):
        """Make the API call to update the current record type

        :param api_args: arguments to be pased to the API call
        """
        record_rdata = '{}_rdata'.format(self._record_type.replace('Record','').replace('DSF','').lower())
        new_api_args = {'rdata': {record_rdata: api_args['rdata']}}

        if not self._record_type.endswith('Record'):
            self._record_type += 'Record'
        if publish and self._implicitPublish:
            new_api_args['publish'] = 'Y'
        if self._note:
            new_api_args['notes'] = self._note                 
        self.uri = 'DSFRecord/{}/{}'.format(self._service_id, self._dsf_record_id)
        response = DynectSession.get_session().execute(self.uri, 'PUT', new_api_args)
        self._build(response['data'])
        #We hose the note if a publish was requested
        if new_api_args['publish'] == 'Y':
            self._note = None

    def _update(self, api_args, publish=True):
        """API call to update non superclass record type parameters
        :param api_args: arguments to be pased to the API call
        """

        if publish and self._implicitPublish:
            api_args['publish'] = 'Y'
        if self._note:
            api_args['notes'] = self._note
        self.uri = 'DSFRecord/{}/{}'.format(self._service_id, self._dsf_record_id)
        response = DynectSession.get_session().execute(self.uri, 'PUT', api_args)
        self._build(response['data'])
        #We hose the note if a publish was requested
        if api_args['publish'] == 'Y':
            self._note = None


    def _build(self, data):
        """Private build method
        :param data: API Response data
        """
        for key, val in data.items():
            if key == 'rdata':
                for rdata in val:
                    blah = type(rdata)
                    if isinstance(rdata, dict):
                        for rdatas, rdata_data in rdata.items():
                            #necessary due to unicode!
                            try:
                                for rdata_type, data_value in rdata_data.items():
                                    if rdata_type == 'rdata_{}'.format(self._rdata_class.lower()):
                                        for attribute, attrib_value in data_value.items():
                                            setattr(self, '_' + attribute, attrib_value)
                            except:
                                pass
            else:
                setattr(self, '_' + key, val)

    def publish(self, notes=None):
        """Publish changes to :class:`TrafficDirector`.
        :param notes: Optional Note that will be added to the zone notes of zones attached to this service.
        """
        uri = '/DSF/{}/'.format(self._service_id)
        api_args = {'publish':'Y'}
        if self._note:
            api_args['notes'] = self._note
            self._note = None
        #if notes are passed in, we override.
        if notes:
            api_args['notes'] = notes
        DynectSession.get_session().execute(uri, 'PUT', api_args)
        self.refresh()

    @property
    def publish_note(self):
        """Returns Current Publish Note, which will be used on the next publish action"""
        return self._note

    @publish_note.setter
    def publish_note(self, note):
        """Adds this note to the next action which also performs a publish
        """
        self._note = note        

    def refresh(self):
        """Pulls data down from Dynect System and repopulates :class:`DSFRecord` """
        self._get(self._service_id, self._dsf_record_id)

    def add_to_record_set(self, record_set, service = None, publish = True, notes = None):
        """
        Creates and links this :class:`DSFRecord` to passed in :class:`DSFRecordSet` Object
        :param record_set: Can either be the _dsf_record_set_id or a :class:`DSFRecordSet` Object.
        :param service: Only necessary if record_set is passed in as a string. This can be a :class:`TrafficDirector`
        Object. or the _service_id
        :param publish: Publish on execution (Default = True)
        :param notes: Optional Zone publish Notes    
        """
        if self._dsf_record_id:
            raise Exception('The record already exists in the system!')

        if isinstance(record_set, DSFRecordSet):
            _record_set_id = record_set._dsf_record_set_id
            _service_id = record_set._service_id
        elif type(record_set) is str or type(record_set) is unicode:
            if service is None:
                raise Exception('When record_set as a string, you must provide the service_id as service=')
            _record_set_id = record_set
        else:
            raise Exception('Could not make sense of Record Set Type')
        if service:
            _service_id = _checkType(service)
        self._post(_service_id, _record_set_id, publish=True, notes=notes)

    @property
    def dsf_id(self):
        """The unique system id of the :class:`TrafficDirector` This :class:`DSFRecord` is attached to
        """
        return self._service_id

    @property
    def record_id(self):
        """The unique system id for this :class:`DSFRecord`
        """
        return self._dsf_record_id

    @property
    def record_set_id(self):
        """The unique system id of the :class:`DSFRecordSet` This :class:`DSFRecord` is attached to
        """
        return self._record_set_id

    @property
    def label(self):
        """A unique label for this :class:`DSFRecord`"""
        return self._label
    @label.setter
    def label(self, value):
        api_args = {'label': value}
        self._update(api_args)
        if self._implicitPublish:
            self._label = value

    @property
    def weight(self):
        """Weight for this :class:`DSFRecord`"""
        return self._weight
    @weight.setter
    def weight(self, value):
        api_args = {'weight': value}
        self._update(api_args)
        if self._implicitPublish:
            self._weight = value

    @property
    def automation(self):
        """Defines how eligiblity can be changed in response to monitoring. Must
        be one of 'auto', 'auto_down', or 'manual'
        """
        return self._automation
    @automation.setter
    def automation(self, value):
        api_args = {'automation': value}
        self._update(api_args)
        if self._implicitPublish:
            self._automation = value

    @property
    def endpoints(self):
        """Endpoints are used to determine status, torpidity, and eligible in
        response to monitor data
        """
        return self._endpoints
    @endpoints.setter
    def endpoints(self, value):
        api_args = {'endpoints': value}
        self._update(api_args)
        if self._implicitPublish:
            self._endpoints = value

    @property
    def endpoint_up_count(self):
        """Number of endpoints that must be up for the Record status to be 'up'
        """
        return self._endpoint_up_count
    @endpoint_up_count.setter
    def endpoint_up_count(self, value):
        api_args = {'endpoint_up_count': value}
        self._update(api_args)
        if self._implicitPublish:
            self._endpoint_up_count = value

    @property
    def eligible(self):
        """Indicates whether or not the Record can be served"""
        return self._eligible
    @eligible.setter
    def eligible(self, value):
        api_args = {'eligible': value}
        self._update(api_args)
        if self._implicitPublish:
            self._eligible = value

    @property
    def status(self):
        """Status of Record"""
        self.refresh()
        return self._status


    def to_json(self, svc_id=None, skip_svc=False):
        """Convert this DSFRecord to a json blob"""

        if self._service_id and not svc_id:
            svc_id = self._service_id

        json = {'label': self._label, 'weight': self._weight,
                'automation': self._automation, 'endpoints': self._endpoints,
                'eligible': self._eligible,
                'endpoint_up_count': self._endpoint_up_count}

        json_blob = {x: json[x] for x in json if json[x] is not None}
        if hasattr(self, '_record_type'):
            rdata = self.rdata()
            outer_key = list(rdata.keys())[0]
            inner_data = rdata[outer_key]
            real_data = {x: inner_data[x] for x in inner_data
                         if x not in json_blob and x not in self.__dict__ and
                         x[1:] not in self.__dict__ and
                         inner_data[x] is not None and x != 'record_set_id' and
                         x != 'service_id' and x != 'implicitPublish'}
            json_blob['rdata'] = {outer_key: real_data}
        if svc_id and not skip_svc:
            json_blob['service_id'] = svc_id

        return json_blob

    @property
    def implicitPublish(self):
        "Toggle for this specific :class:`DSFRecord` for turning on and off implicit Publishing for record Updates."
        return self._implicitPublish

    @implicitPublish.setter
    def implicitPublish(self, value):
        if value != True and value != False:
            raise Exception('Value must be True or False')
        self._implicitPublish = value

    def delete(self, notes=None):
        """Delete this :class:`DSFRecord`
        :param notes: Optional zone publish notes
        """
        api_args = {'publish': 'Y'}
        if notes:
            api_args['notes'] = notes
        uri = '/DSFRecord/{}/{}'.format(self._service_id,self._dsf_record_id)
        DynectSession.get_session().execute(uri, 'DELETE', api_args)


class DSFARecord(_DSFRecord, ARecord):
    """An :class:`ARecord` object which is able to store additional data for
    use by a :class:`TrafficDirector` service.
    """
    def __init__(self, address, ttl=0, label=None, weight=1, automation='auto',
                 endpoints=None, endpoint_up_count=None, eligible=True,
                 **kwargs):
        """Create a :class:`DSFARecord` object

        :param address: IPv4 address for the record
        :param ttl: TTL for this record
        :param label: A unique label for this :class:`DSFARecord`
        :param weight: Weight for this :class:`DSFARecord`
        :param automation: Defines how eligible can be changed in response to
            monitoring. Must be one of 'auto', 'auto_down', or 'manual'
        :param endpoints: Endpoints are used to determine status, torpidity,
            and eligible in response to monitor data
        :param endpoint_up_count: Number of endpoints that must be up for the
            Record status to be 'up'
        :param eligible: Indicates whether or not the Record can be served
        """
        ARecord.__init__(self, None, None, address=address, ttl=ttl,
                         create=False)
        _DSFRecord.__init__(self, label, weight, automation, endpoints,
                            endpoint_up_count, eligible, **kwargs)
        self._record_type = 'DSFARecord'


class DSFAAAARecord(_DSFRecord, AAAARecord):
    """An :class:`AAAARecord` object which is able to store additional data for
    use by a :class:`TrafficDirector` service.
    """
    def __init__(self, address, ttl=0, label=None, weight=1, automation='auto',
                 endpoints=None, endpoint_up_count=None, eligible=True,
                 **kwargs):
        """Create a :class:`DSFAAAARecord` object

        :param address: IPv6 address for the record
        :param ttl: TTL for this record
        :param label: A unique label for this :class:`DSFAAAARecord`
        :param weight: Weight for this :class:`DSFAAAARecord`
        :param automation: Defines how eligible can be changed in response to
            monitoring. Must be one of 'auto', 'auto_down', or 'manual'
        :param endpoints: Endpoints are used to determine status, torpidity,
            and eligible in response to monitor data
        :param endpoint_up_count: Number of endpoints that must be up for the
            Record status to be 'up'
        :param eligible: Indicates whether or not the Record can be served
        """
        AAAARecord.__init__(self, None, None, address=address, ttl=ttl,
                            create=False)
        _DSFRecord.__init__(self, label, weight, automation, endpoints,
                            endpoint_up_count, eligible, **kwargs)
        self._record_type = 'DSFAAAARecord'


class DSFALIASRecord(_DSFRecord, ALIASRecord):
    """An :class:`AliasRecord` object which is able to store additional data for
    use by a :class:`TrafficDirector` service.
    """
    def __init__(self, alias, ttl=0, label=None, weight=1, automation='auto',
                 endpoints=None, endpoint_up_count=None, eligible=True,
                 **kwargs):
        """Create a :class:`DSFALIASRecord` object

        :param alias: alias target name
        :param ttl: TTL for this record
        :param label: A unique label for this :class:`DSFALIASRecord`
        :param weight: Weight for this :class:`DSFALIASRecord`
        :param automation: Defines how eligible can be changed in response to
            monitoring. Must be one of 'auto', 'auto_down', or 'manual'
        :param endpoints: Endpoints are used to determine status, torpidity,
            and eligible in response to monitor data
        :param endpoint_up_count: Number of endpoints that must be up for the
            Record status to be 'up'
        :param eligible: Indicates whether or not the Record can be served
        """
        ALIASRecord.__init__(self, None, None, alias=alias, ttl=ttl,
                            create=False)
        _DSFRecord.__init__(self, label, weight, automation, endpoints,
                            endpoint_up_count, eligible, **kwargs)
        self._record_type = 'DSFALIASRecord'

class DSFCERTRecord(_DSFRecord, CERTRecord):
    """An :class:`CERTRecord` object which is able to store additional data for
    use by a :class:`TrafficDirector` service.
    """
    def __init__(self, format, tag, algorithm, certificate, ttl=0, label=None,
                 weight=1, automation='auto', endpoints=None,
                 endpoint_up_count=None, eligible=True, **kwargs):
        """Create a :class:`DSFCERTRecord` object

        :param format: Numeric value for the certificate type
        :param tag: Numeric value for the public key certificate
        :param algorithm: Public key algorithm number used to generate the
            certificate
        :param certificate: The public key certificate
        :param ttl: TTL for this record
        :param label: A unique label for this :class:`DSFCERTRecord`
        :param weight: Weight for this :class:`DSFCERTRecord`
        :param automation: Defines how eligible can be changed in response to
            monitoring. Must be one of 'auto', 'auto_down', or 'manual'
        :param endpoints: Endpoints are used to determine status, torpidity,
            and eligible in response to monitor data
        :param endpoint_up_count: Number of endpoints that must be up for the
            Record status to be 'up'
        :param eligible: Indicates whether or not the Record can be served
        """
        CERTRecord.__init__(self, None, None, format=format, tag=tag,
                            algorithm=algorithm, certificate=certificate,
                            ttl=ttl, create=False)
        _DSFRecord.__init__(self, label, weight, automation, endpoints,
                            endpoint_up_count, eligible, **kwargs)
        self._record_type = 'DSFCERTRecord'

    def _update_record(self, api_args, publish=True):
        """Make the API call to update the current record type

        :param api_args: arguments to be pased to the API call
        """
        keys = ['format', 'tag', 'algorithm', 'certificate']
        self.refresh()
        for key in keys:
            if key not in api_args:
                api_args['rdata'][key] = getattr(self, key)

        super(DSFCERTRecord, self)._update_record(api_args, publish=publish)


class DSFCNAMERecord(_DSFRecord, CNAMERecord):
    """An :class:`CNAMERecord` object which is able to store additional data for
    use by a :class:`TrafficDirector` service.
    """
    def __init__(self, cname, ttl=0, label=None, weight=1, automation='auto',
                 endpoints=None, endpoint_up_count=None, eligible=True,
                 **kwargs):
        """Create a :class:`DSFCNAMERecord` object

        :param cname: Hostname
        :param ttl: TTL for this record
        :param label: A unique label for this :class:`DSFCNAMERecord`
        :param weight: Weight for this :class:`DSFCNAMERecord`
        :param automation: Defines how eligible can be changed in response to
            monitoring. Must be one of 'auto', 'auto_down', or 'manual'
        :param endpoints: Endpoints are used to determine status, torpidity,
            and eligible in response to monitor data
        :param endpoint_up_count: Number of endpoints that must be up for the
            Record status to be 'up'
        :param eligible: Indicates whether or not the Record can be served
        """
        CNAMERecord.__init__(self, None, None, cname=cname, ttl=ttl,
                             create=False)
        _DSFRecord.__init__(self, label, weight, automation, endpoints,
                            endpoint_up_count, eligible, **kwargs)
        self._record_type = 'DSFCNAMERecord'


class DSFDHCIDRecord(_DSFRecord, DHCIDRecord):
    """An :class:`DHCIDRecord` object which is able to store additional data for
    use by a :class:`TrafficDirector` service.
    """
    def __init__(self, digest, ttl=0, label=None, weight=1, automation='auto',
                 endpoints=None, endpoint_up_count=None, eligible=True,
                 **kwargs):
        """Create a :class:`DSFDHCIDRecord` object

        :param digest: Base-64 encoded digest of DHCP data
        :param ttl: TTL for this record
        :param label: A unique label for this :class:`DSFDHCIDRecord`
        :param weight: Weight for this :class:`DSFDHCIDRecord`
        :param automation: Defines how eligible can be changed in response to
            monitoring. Must be one of 'auto', 'auto_down', or 'manual'
        :param endpoints: Endpoints are used to determine status, torpidity,
            and eligible in response to monitor data
        :param endpoint_up_count: Number of endpoints that must be up for the
            Record status to be 'up'
        :param eligible: Indicates whether or not the Record can be served
        """
        DHCIDRecord.__init__(self, None, None, digest=digest, ttl=ttl,
                             create=False)
        _DSFRecord.__init__(self, label, weight, automation, endpoints,
                            endpoint_up_count, eligible, **kwargs)
        self._record_type = 'DSFDHCIDRecord'


class DSFDNAMERecord(_DSFRecord, DNAMERecord):
    """An :class:`DNAMERecord` object which is able to store additional data for
    use by a :class:`TrafficDirector` service.
    """
    def __init__(self, dname, ttl=0, label=None, weight=1, automation='auto',
                 endpoints=None, endpoint_up_count=None, eligible=True,
                 **kwargs):
        """Create a :class:`DSFDNAMERecord` object

        :param dname: Target Hostname
        :param ttl: TTL for this record
        :param label: A unique label for this :class:`DSFDNAMERecord`
        :param weight: Weight for this :class:`DSFDNAMERecord`
        :param automation: Defines how eligible can be changed in response to
            monitoring. Must be one of 'auto', 'auto_down', or 'manual'
        :param endpoints: Endpoints are used to determine status, torpidity,
            and eligible in response to monitor data
        :param endpoint_up_count: Number of endpoints that must be up for the
            Record status to be 'up'
        :param eligible: Indicates whether or not the Record can be served
        """
        DNAMERecord.__init__(self, None, None, dname=dname, ttl=ttl,
                             create=False)
        _DSFRecord.__init__(self, label, weight, automation, endpoints,
                            endpoint_up_count, eligible, **kwargs)
        self._record_type = 'DSFDNAMERecord'


class DSFDNSKEYRecord(_DSFRecord, DNSKEYRecord):
    """An :class:`DNSKEYRecord` object which is able to store additional data
    for use by a :class:`TrafficDirector` service.
    """
    def __init__(self, protocol, public_key, algorithm=5, flags=256, ttl=0,
                 label=None, weight=1, automation='auto', endpoints=None,
                 endpoint_up_count=None, eligible=True, **kwargs):
        """Create a :class:`DSFDNSKEYRecord` object

        :param protocol: Numeric value for protocol
        :param public_key: The public key for the DNSSEC signed zone
        :param algorithm: Numeric value representing the public key encryption
            algorithm which will sign the zone. Must be one of 1 (RSA-MD5), 2
            (Diffie-Hellman), 3 (DSA/SHA-1), 4 (Elliptic Curve), or
            5 (RSA-SHA-1)
        :param flags: Numeric value confirming this is the zone's DNSKEY
        :param ttl: TTL for this record
        :param label: A unique label for this :class:`DSFDNSKEYRecord`
        :param weight: Weight for this :class:`DSFDNSKEYRecord`
        :param automation: Defines how eligible can be changed in response to
            monitoring. Must be one of 'auto', 'auto_down', or 'manual'
        :param endpoints: Endpoints are used to determine status, torpidity,
            and eligible in response to monitor data
        :param endpoint_up_count: Number of endpoints that must be up for the
            Record status to be 'up'
        :param eligible: Indicates whether or not the Record can be served
        """
        DNSKEYRecord.__init__(self, None, None, protocol=protocol,
                              public_key=public_key, algorithm=algorithm,
                              flags=flags, ttl=ttl, create=False)
        _DSFRecord.__init__(self, label, weight, automation, endpoints,
                            endpoint_up_count, eligible, **kwargs)
        self._record_type = 'DSFDNSKEYRecord'

    def _update_record(self, api_args, publish=True):
        """Make the API call to update the current record type

        :param api_args: arguments to be pased to the API call
        """
        keys = ['flags', 'algorithm', 'protocol', 'public_key']
        self.refresh()
        for key in keys:
            if key not in api_args:
                api_args['rdata'][key] = getattr(self, key)

        super(DSFDNSKEYRecord, self)._update_record(api_args, publish=publish)


class DSFDSRecord(_DSFRecord, DSRecord):
    """An :class:`DSRecord` object which is able to store additional data for
    use by a :class:`TrafficDirector` service.
    """
    def __init__(self, digest, keytag, algorithm=5, digtype=1, ttl=0,
                 label=None, weight=1, automation='auto', endpoints=None,
                 endpoint_up_count=None, eligible=True, **kwargs):
        """Create a :class:`DSFDSRecord` object

        :param digest: The digest in hexadecimal form. 20-byte,
            hexadecimal-encoded, one-way hash of the DNSKEY record surrounded
            by parenthesis characters '(' & ')'
        :param keytag: The digest mechanism to use to verify the digest
        :param algorithm: Numeric value representing the public key encryption
            algorithm which will sign the zone. Must be one of 1 (RSA-MD5), 2
            (Diffie-Hellman), 3 (DSA/SHA-1), 4 (Elliptic Curve), or
            5 (RSA-SHA-1)
        :param digtype: the digest mechanism to use to verify the digest. Valid
            values are SHA1, SHA256
        :param ttl: TTL for this record
        :param label: A unique label for this :class:`DSFDSRecord`
        :param weight: Weight for this :class:`DSFDSRecord`
        :param automation: Defines how eligible can be changed in response to
            monitoring. Must be one of 'auto', 'auto_down', or 'manual'
        :param endpoints: Endpoints are used to determine status, torpidity,
            and eligible in response to monitor data
        :param endpoint_up_count: Number of endpoints that must be up for the
            Record status to be 'up'
        :param eligible: Indicates whether or not the Record can be served
        """
        DSRecord.__init__(self, None, None, digest=digest, keytag=keytag,
                          algorithm=algorithm, digtype=digtype, ttl=ttl,
                          create=False)
        _DSFRecord.__init__(self, label, weight, automation, endpoints,
                            endpoint_up_count, eligible, **kwargs)
        self._record_type = 'DSFDSRecord'

    def _update_record(self, api_args, publish=True):
        """Make the API call to update the current record type

        :param api_args: arguments to be pased to the API call
        """
        keys = ['digest', 'algorithm', 'digtype', 'key_tag']
        self.refresh()
        for key in keys:
            if key not in api_args:
                api_args['rdata'][key] = getattr(self, key)

        super(DSFDSRecord, self)._update_record(api_args, publish=publish)


class DSFKEYRecord(_DSFRecord, KEYRecord):
    """An :class:`KEYRecord` object which is able to store additional data for
    use by a :class:`TrafficDirector` service.
    """
    def __init__(self, algorithm, flags, protocol, public_key, ttl=0,
                 label=None, weight=1, automation='auto', endpoints=None,
                 endpoint_up_count=None, eligible=True, **kwargs):
        """Create a :class:`DSFKEYRecord` object

        :param algorithm: Numeric value representing the public key encryption
            algorithm which will sign the zone. Must be one of 1 (RSA-MD5), 2
            (Diffie-Hellman), 3 (DSA/SHA-1), 4 (Elliptic Curve), or
            5 (RSA-SHA-1)
        :param flags: See RFC 2535 for information on KEY record flags
        :param protocol: Numeric identifier of the protocol for this KEY record
        :param public_key: The public key for this record
        :param ttl: TTL for this record
        :param label: A unique label for this :class:`DSFKEYRecord`
        :param weight: Weight for this :class:`DSFKEYRecord`
        :param automation: Defines how eligible can be changed in response to
            monitoring. Must be one of 'auto', 'auto_down', or 'manual'
        :param endpoints: Endpoints are used to determine status, torpidity,
            and eligible in response to monitor data
        :param endpoint_up_count: Number of endpoints that must be up for the
            Record status to be 'up'
        :param eligible: Indicates whether or not the Record can be served
        """
        KEYRecord.__init__(self, None, None, algorithm=algorithm, flags=flags,
                           protocol=protocol, public_key=public_key, ttl=ttl,
                           create=False)
        _DSFRecord.__init__(self, label, weight, automation, endpoints,
                            endpoint_up_count, eligible, **kwargs)
        self._record_type = 'DSFKEYRecord'

    def _update_record(self, api_args, publish=True):
        """Make the API call to update the current record type

        :param api_args: arguments to be pased to the API call
        """
        keys = ['flags', 'algorithm', 'protocol', 'public_key']
        self.refresh()
        for key in keys:
            if key not in api_args:
                api_args['rdata'][key] = getattr(self, key)

        super(DSFKEYRecord, self)._update_record(api_args, publish=publish)



class DSFKXRecord(_DSFRecord, KXRecord):
    """An :class:`KXRecord` object which is able to store additional data for
    use by a :class:`TrafficDirector` service.
    """
    def __init__(self, exchange, preference, ttl=0, label=None, weight=1,
                 automation='auto', endpoints=None, endpoint_up_count=None,
                 eligible=True, **kwargs):
        """Create a :class:`DSFKXRecord` object

        :param exchange: Hostname that will act as the Key Exchanger. The
            hostname must have a :class:`CNAMERecord`, an :class:`ARecord`
            and/or an :class:`AAAARecord` associated with it
        :param preference: Numeric value for priority usage. Lower value takes
            precedence over higher value where two records of the same type
            exist on the zone/node
        :param ttl: TTL for this record
        :param label: A unique label for this :class:`DSFKXRecord`
        :param weight: Weight for this :class:`DSFKXRecord`
        :param automation: Defines how eligible can be changed in response to
            monitoring. Must be one of 'auto', 'auto_down', or 'manual'
        :param endpoints: Endpoints are used to determine status, torpidity,
            and eligible in response to monitor data
        :param endpoint_up_count: Number of endpoints that must be up for the
            Record status to be 'up'
        :param eligible: Indicates whether or not the Record can be served
        """
        KXRecord.__init__(self, None, None, exchange=exchange,
                          preference=preference, ttl=ttl, create=False)
        _DSFRecord.__init__(self, label, weight, automation, endpoints,
                            endpoint_up_count, eligible, **kwargs)
        self._record_type = 'DSFKXRecord'

    def _update_record(self, api_args, publish=True):
        """Make the API call to update the current record type

        :param api_args: arguments to be pased to the API call
        """
        keys = ['preference', 'exchange',]
        self.refresh()
        for key in keys:
            if key not in api_args:
                api_args['rdata'][key] = getattr(self, key)

        super(DSFKXRecord, self)._update_record(api_args, publish=publish)

class DSFLOCRecord(_DSFRecord, LOCRecord):
    """An :class:`LOCRecord` object which is able to store additional data for
    use by a :class:`TrafficDirector` service.
    """
    def __init__(self, altitude, latitude, longitude, horiz_pre=10000, size=1,
                 vert_pre=10, ttl=0, label=None, weight=1, automation='auto',
                 endpoints=None, endpoint_up_count=None, eligible=True,
                 **kwargs):
        """Create a :class:`DSFLOCRecord` object

        :param altitude: Measured in meters above sea level
        :param horiz_pre:
        :param latitude: Measured in degrees, minutes, and seconds with N/S
            indicator for North and South
        :param longitude: Measured in degrees, minutes, and seconds with E/W
            indicator for East and West
        :param size:
        :param version:
        :param vert_pre:
        :param ttl: TTL for this record
        :param label: A unique label for this :class:`DSFLOCRecord`
        :param weight: Weight for this :class:`DSFLOCRecord`
        :param automation: Defines how eligible can be changed in response to
            monitoring. Must be one of 'auto', 'auto_down', or 'manual'
        :param endpoints: Endpoints are used to determine status, torpidity,
            and eligible in response to monitor data
        :param endpoint_up_count: Number of endpoints that must be up for the
            Record status to be 'up'
        :param eligible: Indicates whether or not the Record can be served
        """
        LOCRecord.__init__(self, None, None, altitude=altitude,
                           latitude=latitude, longitude=longitude,
                           horiz_pre=horiz_pre, size=size, vert_pre=vert_pre,
                           ttl=ttl, create=False)
        _DSFRecord.__init__(self, label, weight, automation, endpoints,
                            endpoint_up_count, eligible, **kwargs)
        self._record_type = 'DSFLOCRecord'

    def _update_record(self, api_args, publish=True):
        """Make the API call to update the current record type

        :param api_args: arguments to be pased to the API call
        """
        keys = ['altitude', 'horiz_pre', 'latitude', 'longitude', 'size', 'version', 'vert_pre']
        self.refresh()
        for key in keys:
            if key not in api_args:
                api_args['rdata'][key] = getattr(self, key)

        super(DSFLOCRecord, self)._update_record(api_args, publish=publish)


class DSFIPSECKEYRecord(_DSFRecord, IPSECKEYRecord):
    """An :class:`IPSECKEYRecord` object which is able to store additional data
    for use by a :class:`TrafficDirector` service.
    """
    def __init__(self, precedence, gatetype, algorithm, gateway, public_key,
                 ttl=0, label=None, weight=1, automation='auto', endpoints=None,
                 endpoint_up_count=None, eligible=True, **kwargs):
        """Create a :class:`DSFIPSECKEYRecord` object

        :param precedence: Indicates priority among multiple IPSECKEYS. Lower
            numbers are higher priority
        :param gatetype: Gateway type. Must be one of 0, 1, 2, or 3
        :param algorithm: Public key's cryptographic algorithm and format. Must
            be one of 0, 1, or 2
        :param gateway: Gateway used to create IPsec tunnel. Based on Gateway
            type
        :param public_key: Base64 encoding of the public key. Whitespace is
            allowed
        :param ttl: TTL for this record
        :param label: A unique label for this :class:`DSFIPSECKEYRecord`
        :param weight: Weight for this :class:`DSFIPSECKEYRecord`
        :param automation: Defines how eligible can be changed in response to
            monitoring. Must be one of 'auto', 'auto_down', or 'manual'
        :param endpoints: Endpoints are used to determine status, torpidity,
            and eligible in response to monitor data
        :param endpoint_up_count: Number of endpoints that must be up for the
            Record status to be 'up'
        :param eligible: Indicates whether or not the Record can be served
        """
        IPSECKEYRecord.__init__(self, None, None, precedence=precedence,
                                gatetype=gatetype, algorithm=algorithm,
                                gateway=gateway, public_key=public_key, ttl=ttl,
                                create=False)
        _DSFRecord.__init__(self, label, weight, automation, endpoints,
                            endpoint_up_count, eligible, **kwargs)
        self._record_type = 'DSFIPSECKEYRecord'

    def _update_record(self, api_args, publish=True):
        """Make the API call to update the current record type

        :param api_args: arguments to be pased to the API call
        """
        keys = ['precedence', 'gatetype', 'gateway', 'public_key',]
        self.refresh()
        for key in keys:
            if key not in api_args:
                api_args['rdata'][key] = getattr(self, key)

        super(DSFIPSECKEYRecord, self)._update_record(api_args, publish=publish)


class DSFMXRecord(_DSFRecord, MXRecord):
    """An :class:`MXRecord` object which is able to store additional data
    for use by a :class:`TrafficDirector` service.
    """
    def __init__(self, exchange, preference=10, ttl=0, label=None, weight=1,
                 automation='auto', endpoints=None, endpoint_up_count=None,
                 eligible=True, **kwargs):
        """Create a :class:`DSFMXRecord` object

        :param exchange: Hostname of the server responsible for accepting mail
            messages in the zone
        :param preference: Numeric value for priority usage. Lower value takes
            precedence over higher value where two records of the same type
            exist on the zone/node.
        :param ttl: TTL for this record
        :param label: A unique label for this :class:`DSFMXRecord`
        :param weight: Weight for this :class:`DSFMXRecord`
        :param automation: Defines how eligible can be changed in response to
            monitoring. Must be one of 'auto', 'auto_down', or 'manual'
        :param endpoints: Endpoints are used to determine status, torpidity,
            and eligible in response to monitor data
        :param endpoint_up_count: Number of endpoints that must be up for the
            Record status to be 'up'
        :param eligible: Indicates whether or not the Record can be served
        """
        MXRecord.__init__(self, None, None, exchange=exchange,
                          preference=preference, ttl=ttl, create=False)
        _DSFRecord.__init__(self, label, weight, automation, endpoints,
                            endpoint_up_count, eligible, **kwargs)
        self._record_type = 'DSFMXRecord'

    def _update_record(self, api_args, publish=True):
        """Make the API call to update the current record type

        :param api_args: arguments to be pased to the API call
        """
        keys = ['exchange', 'preference']
        self.refresh()
        for key in keys:
            if key not in api_args:
                api_args['rdata'][key] = getattr(self, key)

        super(DSFMXRecord, self)._update_record(api_args, publish=publish)


class DSFNAPTRRecord(_DSFRecord, NAPTRRecord):
    """An :class:`NAPTRRecord` object which is able to store additional data
    for use by a :class:`TrafficDirector` service.
    """
    def __init__(self, order, preference, services, regexp, replacement,
                 flags='U', ttl=0, label=None, weight=1, automation='auto',
                 endpoints=None, endpoint_up_count=None, eligible=True,
                 **kwargs):
        """Create a :class:`DSFNAPTRRecord` object

        :param order: Indicates the required priority for processing NAPTR
            records. Lowest value is used first.
        :param preference: Indicates priority where two or more NAPTR records
            have identical order values. Lowest value is used first.
        :param services: Always starts with "e2u+" (E.164 to URI). After the
            e2u+ there is a string that defines the type and optionally the
            subtype of the URI where this :class:`NAPTRRecord` points.
        :param regexp: The NAPTR record accepts regular expressions
        :param replacement: The next domain name to find. Only applies if this
            :class:`NAPTRRecord` is non-terminal.
        :param flags: Should be the letter "U". This indicates that this NAPTR
            record terminal
        :param ttl: TTL for this record
        :param label: A unique label for this :class:`DSFNAPTRRecord`
        :param weight: Weight for this :class:`DSFNAPTRRecord`
        :param automation: Defines how eligible can be changed in response to
            monitoring. Must be one of 'auto', 'auto_down', or 'manual'
        :param endpoints: Endpoints are used to determine status, torpidity,
            and eligible in response to monitor data
        :param endpoint_up_count: Number of endpoints that must be up for the
            Record status to be 'up'
        :param eligible: Indicates whether or not the Record can be served
        """
        NAPTRRecord.__init__(self, None, None, order=order,
                             preference=preference, services=services,
                             regexp=regexp, replacement=replacement,
                             flags=flags, ttl=ttl, create=False)
        _DSFRecord.__init__(self, label, weight, automation, endpoints,
                            endpoint_up_count, eligible, **kwargs)
        self._record_type = 'DSFNAPTRRecord'

    def _update_record(self, api_args, publish=True):
        """Make the API call to update the current record type

        :param api_args: arguments to be pased to the API call
        """
        keys = ['order', 'preference', 'flags', 'services', 'regexp', 'replacement']
        self.refresh()
        for key in keys:
            if key not in api_args:
                api_args['rdata'][key] = getattr(self, key)

        super(DSFNAPTRRecord, self)._update_record(api_args, publish=publish)



class DSFPTRRecord(_DSFRecord, PTRRecord):
    """An :class:`PTRRecord` object which is able to store additional data
    for use by a :class:`TrafficDirector` service.
    """
    def __init__(self, ptrdname, ttl=0, label=None, weight=1, automation='auto',
                 endpoints=None, endpoint_up_count=None, eligible=True,
                 **kwargs):
        """Create a :class:`DSFPTRRecord` object

        :param ptrdname: The hostname where the IP address should be directed
        :param ttl: TTL for this record
        :param label: A unique label for this :class:`DSFPTRRecord`
        :param weight: Weight for this :class:`DSFPTRRecord`
        :param automation: Defines how eligible can be changed in response to
            monitoring. Must be one of 'auto', 'auto_down', or 'manual'
        :param endpoints: Endpoints are used to determine status, torpidity,
            and eligible in response to monitor data
        :param endpoint_up_count: Number of endpoints that must be up for the
            Record status to be 'up'
        :param eligible: Indicates whether or not the Record can be served
        """
        PTRRecord.__init__(self, None, None, ptrdname=ptrdname, ttl=ttl,
                           create=False)
        _DSFRecord.__init__(self, label, weight, automation, endpoints,
                            endpoint_up_count, eligible, **kwargs)
        self._record_type = 'DSFPTRRecord'



class DSFPXRecord(_DSFRecord, PXRecord):
    """An :class:`PXRecord` object which is able to store additional data
    for use by a :class:`TrafficDirector` service.
    """
    def __init__(self, preference, map822, mapx400, ttl=0, label=None, weight=1,
                 automation='auto', endpoints=None, endpoint_up_count=None,
                 eligible=True, **kwargs):
        """Create a :class:`DSFPXRecord` object

        :param preference: Sets priority for processing records of the same
            type. Lowest value is processed first.
        :param map822: mail hostname
        :param mapx400: The domain name derived from the X.400 part of MCGAM
        :param ttl: TTL for this record
        :param label: A unique label for this :class:`DSFPXRecord`
        :param weight: Weight for this :class:`DSFPXRecord`
        :param automation: Defines how eligible can be changed in response to
            monitoring. Must be one of 'auto', 'auto_down', or 'manual'
        :param endpoints: Endpoints are used to determine status, torpidity,
            and eligible in response to monitor data
        :param endpoint_up_count: Number of endpoints that must be up for the
            Record status to be 'up'
        :param eligible: Indicates whether or not the Record can be served
        """
        PXRecord.__init__(self, None, None, preference=preference,
                          map822=map822, mapx400=mapx400, ttl=ttl, create=False)
        _DSFRecord.__init__(self, label, weight, automation, endpoints,
                            endpoint_up_count, eligible, **kwargs)
        self._record_type = 'DSFPXRecord'

    def _update_record(self, api_args, publish=True):
        """Make the API call to update the current record type

        :param api_args: arguments to be pased to the API call
        """
        keys = ['map822', 'preference', 'mapx400']
        self.refresh()
        for key in keys:
            if key not in api_args:
                api_args['rdata'][key] = getattr(self, key)

        super(DSFPXRecord, self)._update_record(api_args, publish=publish)



class DSFNSAPRecord(_DSFRecord, NSAPRecord):
    """An :class:`NSAPRecord` object which is able to store additional data
    for use by a :class:`TrafficDirector` service.
    """
    def __init__(self, nsap, ttl=0, label=None, weight=1, automation='auto',
                 endpoints=None, endpoint_up_count=None, eligible=True,
                 **kwargs):
        """Create a :class:`DSFNSAPRecord` object

        :param nsap: Hex-encoded NSAP identifier
        :param ttl: TTL for this record
        :param label: A unique label for this :class:`DSFNSAPRecord`
        :param weight: Weight for this :class:`DSFNSAPRecord`
        :param automation: Defines how eligible can be changed in response to
            monitoring. Must be one of 'auto', 'auto_down', or 'manual'
        :param endpoints: Endpoints are used to determine status, torpidity,
            and eligible in response to monitor data
        :param endpoint_up_count: Number of endpoints that must be up for the
            Record status to be 'up'
        :param eligible: Indicates whether or not the Record can be served
        """
        NSAPRecord.__init__(self, None, None, nsap=nsap, ttl=ttl, create=False)
        _DSFRecord.__init__(self, label, weight, automation, endpoints,
                            endpoint_up_count, eligible, **kwargs)
        self._record_type = 'DSFNSAPRecord'



class DSFRPRecord(_DSFRecord, RPRecord):
    """An :class:`RPRecord` object which is able to store additional data
    for use by a :class:`TrafficDirector` service.
    """
    def __init__(self, mbox, txtdname, ttl=0, label=None, weight=1,
                 automation='auto', endpoints=None, endpoint_up_count=None,
                 eligible=True, **kwargs):
        """Create a :class:`DSFRPRecord` object

        :param mbox: Email address of the Responsible Person.
        :param txtdname: Hostname where a TXT record exists with more
            information on the responsible person.
        :param ttl: TTL for this record
        :param label: A unique label for this :class:`DSFRPRecord`
        :param weight: Weight for this :class:`DSFRPRecord`
        :param automation: Defines how eligible can be changed in response to
            monitoring. Must be one of 'auto', 'auto_down', or 'manual'
        :param endpoints: Endpoints are used to determine status, torpidity,
            and eligible in response to monitor data
        :param endpoint_up_count: Number of endpoints that must be up for the
            Record status to be 'up'
        :param eligible: Indicates whether or not the Record can be served
        """
        RPRecord.__init__(self, None, None, mbox=mbox, txtdname=txtdname,
                          ttl=ttl, create=False)
        _DSFRecord.__init__(self, label, weight, automation, endpoints,
                            endpoint_up_count, eligible, **kwargs)
        self._record_type = 'DSFRPRecord'

    def _update_record(self, api_args, publish=True):
        """Make the API call to update the current record type

        :param api_args: arguments to be pased to the API call
        """
        keys = ['mbox', 'txtdname']
        self.refresh()
        for key in keys:
            if key not in api_args:
                api_args['rdata'][key] = getattr(self, key)

        super(DSFRPRecord, self)._update_record(api_args, publish=publish)



class DSFNSRecord(_DSFRecord, NSRecord):
    """An :class:`NSRecord` object which is able to store additional data
    for use by a :class:`TrafficDirector` service.
    """
    def __init__(self, nsdname, service_class='', ttl=0, label=None, weight=1, 
                 automation='auto', endpoints=None, endpoint_up_count=None, 
                 eligible=True, **kwargs):
        """Create a :class:`DSFNSRecord` object

        :param nsdname: Hostname of the authoritative Nameserver for the zone
        :param service_class: Hostname of the authoritative Nameserver for the
            zone
        :param ttl: TTL for this record
        :param label: A unique label for this :class:`DSFNSRecord`
        :param weight: Weight for this :class:`DSFNSRecord`
        :param automation: Defines how eligible can be changed in response to
            monitoring. Must be one of 'auto', 'auto_down', or 'manual'
        :param endpoints: Endpoints are used to determine status, torpidity,
            and eligible in response to monitor data
        :param endpoint_up_count: Number of endpoints that must be up for the
            Record status to be 'up'
        :param eligible: Indicates whether or not the Record can be served
        """
        NSRecord.__init__(self, None, None, nsdname=nsdname,
                          service_class=service_class, ttl=ttl, create=False)
        _DSFRecord.__init__(self, label, weight, automation, endpoints,
                            endpoint_up_count, eligible, **kwargs)
        self._record_type = 'DSFNSRecord'



class DSFSPFRecord(_DSFRecord, SPFRecord):
    """An :class:`SPFRecord` object which is able to store additional data
    for use by a :class:`TrafficDirector` service.
    """
    def __init__(self, txtdata, ttl=0, label=None, weight=1, automation='auto', 
                 endpoints=None, endpoint_up_count=None, eligible=True, 
                 **kwargs):
        """Create a :class:`DSFSPFRecord` object

        :param txtdata: Free text containing SPF record information
        :param ttl: TTL for this record
        :param label: A unique label for this :class:`DSFSPFRecord`
        :param weight: Weight for this :class:`DSFSPFRecord`
        :param automation: Defines how eligible can be changed in response to
            monitoring. Must be one of 'auto', 'auto_down', or 'manual'
        :param endpoints: Endpoints are used to determine status, torpidity,
            and eligible in response to monitor data
        :param endpoint_up_count: Number of endpoints that must be up for the
            Record status to be 'up'
        :param eligible: Indicates whether or not the Record can be served
        """
        SPFRecord.__init__(self, None, None, txtdata=txtdata, ttl=ttl,
                           create=False)
        _DSFRecord.__init__(self, label, weight, automation, endpoints,
                            endpoint_up_count, eligible, **kwargs)
        self._record_type = 'DSFSPFRecord'



class DSFSRVRecord(_DSFRecord, SRVRecord):
    """An :class:`SRVRecord` object which is able to store additional data
    for use by a :class:`TrafficDirector` service.
    """
    def __init__(self, port, priority, target, rr_weight, ttl=0, label=None, 
                 weight=1, automation='auto', endpoints=None, 
                 endpoint_up_count=None, eligible=True, **kwargs):
        """Create a :class:`DSFSRVRecord` object

        :param port: Indicates the port where the service is running
        :param priority: Numeric value for priority usage. Lower value takes
            precedence over higher value where two records of the same type
            exist on the zone/node
        :param target: The domain name of a host where the service is running
            on the specified port
        :param rr_weight: Secondary prioritizing of records to serve. Records of
            equal priority should be served based on their weight. Higher values
            are served more often
        :param ttl: TTL for this record
        :param label: A unique label for this :class:`DSFSRVRecord`
        :param weight: Weight for this :class:`DSFSRVRecord`
        :param automation: Defines how eligible can be changed in response to
            monitoring. Must be one of 'auto', 'auto_down', or 'manual'
        :param endpoints: Endpoints are used to determine status, torpidity,
            and eligible in response to monitor data
        :param endpoint_up_count: Number of endpoints that must be up for the
            Record status to be 'up'
        :param eligible: Indicates whether or not the Record can be served
        """
        SRVRecord.__init__(self, None, None, port=port, priority=priority,
                           target=target, weight=rr_weight, ttl=ttl,
                           create=False)
        _DSFRecord.__init__(self, label, weight, automation, endpoints,
                            endpoint_up_count, eligible, **kwargs)
        self._record_type = 'DSFSRVRecord'

    def _update_record(self, api_args, publish=True):
        """Make the API call to update the current record type

        :param api_args: arguments to be pased to the API call
        """
        keys = ['port', 'priority', 'target', 'weight']
        self.refresh()
        for key in keys:
            if key not in api_args:
                api_args['rdata'][key] = getattr(self, key)

        super(DSFSRVRecord, self)._update_record(api_args, publish=publish)


class DSFSSHFPRecord(_DSFRecord, SSHFPRecord):
    """An :class:`SSHFPRecord` object which is able to store additional data
    for use by a :class:`TrafficDirector` service.
    """
    def __init__(self, fptype, algorithm, fingerprint, ttl=0, label=None,
                 weight=1, automation='auto', endpoints=None,
                 endpoint_up_count=None, eligible=True, **kwargs):
        """Create a :class:`DSFSSHFPRecord` object

        :param algorithm: Numeric value representing the public key encryption
            algorithm which will sign the zone.
        :param fptype: FingerPrint Type
        :param fingerprint: fingerprint value
        :param ttl: TTL for this record
        :param label: A unique label for this :class:`DSFSSHFPRecord`
        :param weight: Weight for this :class:`DSFSSHFPRecord`
        :param automation: Defines how eligible can be changed in response to
            monitoring. Must be one of 'auto', 'auto_down', or 'manual'
        :param endpoints: Endpoints are used to determine status, torpidity,
            and eligible in response to monitor data
        :param endpoint_up_count: Number of endpoints that must be up for the
            Record status to be 'up'
        :param eligible: Indicates whether or not the Record can be served
        """
        SSHFPRecord.__init__(self, None, None, algorithm=algorithm, fptype=fptype, fingerprint=fingerprint, ttl=ttl,
                           create=False)
        _DSFRecord.__init__(self, label, weight, automation, endpoints,
                            endpoint_up_count, eligible, **kwargs)
        self._record_type = 'DSFSSHFPRecord'

    def _update_record(self, api_args, publish=True):
        """Make the API call to update the current record type

        :param api_args: arguments to be pased to the API call
        """
        keys = ['fptype', 'fingerprint', 'algorithm']
        self.refresh()
        for key in keys:
            if key not in api_args:
                api_args['rdata'][key] = getattr(self, key)

        super(DSFSSHFPRecord, self)._update_record(api_args, publish=publish)




class DSFTXTRecord(_DSFRecord, TXTRecord):
    """An :class:`TXTRecord` object which is able to store additional data
    for use by a :class:`TrafficDirector` service.
    """
    def __init__(self, txtdata, ttl=0, label=None, weight=1, automation='auto', 
                 endpoints=None, endpoint_up_count=None, eligible=True, 
                 **kwargs):
        """Create a :class:`DSFTXTRecord` object

        :param txtdata: Plain text data to be served by this
            :class:`DSFTXTRecord`
        :param ttl: TTL for this record
        :param label: A unique label for this :class:`DSFTXTRecord`
        :param weight: Weight for this :class:`DSFTXTRecord`
        :param automation: Defines how eligible can be changed in response to
            monitoring. Must be one of 'auto', 'auto_down', or 'manual'
        :param endpoints: Endpoints are used to determine status, torpidity,
            and eligible in response to monitor data
        :param endpoint_up_count: Number of endpoints that must be up for the
            Record status to be 'up'
        :param eligible: Indicates whether or not the Record can be served
        """
        TXTRecord.__init__(self, None, None, txtdata=txtdata, ttl=ttl,
                           create=False)
        _DSFRecord.__init__(self, label, weight, automation, endpoints,
                            endpoint_up_count, eligible, **kwargs)
        self._record_type = 'DSFTXTRecord'



class DSFRecordSet(object):
    """A Collection of DSFRecord Type objects belonging to a
    :class:`DSFFailoverChain`
    """
    def __init__(self, rdata_class, label=None, ttl=None, automation=None,
                 serve_count=None, fail_count=None, trouble_count=None,
                 eligible=None, dsf_monitor_id=None, records=None, **kwargs):
        """Create a new :class:`DSFRecordSet` object

        :param rdata_class: The type of rdata represented by this
            :class:`DSFRecordSet`
        :param label: A unique label for this :class:`DSFRecordSet`
        :param ttl: Default TTL for :class:`DSFRecord`'s within this
            :class:`DSFRecordSet`
        :param automation: Defines how eligible can be changed in response to
            monitoring
        :param serve_count: How many Records to serve out of this
            :class:`DSFRecordSet`
        :param fail_count: The number of Records that must not be okay before
            this :class:`DSFRecordSet` becomes ineligible.
        :param trouble_count: The number of Records that must not be okay before
            this :class:`DSFRecordSet` becomes in trouble.
        :param eligible: Indicates whether or not this :class:`DSFRecordSet` can
            be served.
        :param dsf_monitor_id: The unique system id of the DSF Monitor attached
            to this :class:`DSFRecordSet`
        :param records: A list of :class:`DSFRecord`'s within this
            :class:`DSFRecordSet`
        :param kwargs: Used for manipulating additional data to be specified
            by the creation of other system objects.
        """
        super(DSFRecordSet, self).__init__()
        self._label = label
        self._rdata_class = rdata_class
        self._ttl = ttl
        self._automation = automation
        self._serve_count = serve_count
        self._fail_count = fail_count
        self._trouble_count = trouble_count
        self._eligible = eligible
        self._dsf_monitor_id = dsf_monitor_id
        self._dsf_record_set_failover_chain_id = self._note = None
        self._implicitPublish = True
        if records is not None and len(records) > 0 and isinstance(records[0],
                                                                   dict):
            self._records = []
            for record in records:
                self._records += _constructor(record)

        else:
            self._records = records or []
        self.uri = self._master_line = self._rdata = self._status = None
        self._service_id = self._dsf_record_set_id = None
        for key, val in kwargs.items():
            if key != 'records':
                setattr(self, '_' + key, val)
        # If dsf_id and dsf_response_pool_id were specified in kwargs
        if self._service_id is not None and self._dsf_record_set_id is not None:
            self.uri = '/DSFRecordSet/{}/{}/'.format(self._service_id,
                                                     self._dsf_record_set_id)

    def _post(self, service_id, publish=True, notes=None):
        """Create a new :class:`DSFRecordSet` on the DynECT System

        :param dsf_id: The unique system id of the DSF service this
            :class:`DSFRecordSet` is attached to
        """

        self._service_id = service_id
        self.uri = '/DSFRecordSet/{}'.format(self._service_id)
        api_args = {}
        api_args = self.to_json(skip_svc=True)
        if self._records:
            api_args['records'] = [record.to_json(skip_svc=True) for record in self._records]
        if self._dsf_record_set_failover_chain_id:
            api_args['dsf_record_set_failover_chain_id'] = self._dsf_record_set_failover_chain_id
        if publish:
            api_args['publish'] = 'Y'
        if notes:
            api_args['notes'] = notes            
        response = DynectSession.get_session().execute(self.uri, 'POST',
                                                       api_args)
        self._build(response['data'])
        self.uri = '/DSFRecordSet/{}/{}/'.format(self._service_id,
                                                 self._dsf_record_set_id)

    def _get(self, dsf_id, dsf_record_set_id):
        """Get an existing :class:`DSFRecordSet` from the DynECT System

        :param dsf_id: The unique system id of the DSF service this
            :class:`DSFRecordSet` is attached to
        :param dsf_record_set_id: The unique system id of the DSF Record Set
            this :class:`DSFRecordSet` is attached to
        """
        self._service_id = dsf_id
        self._dsf_record_set_id = dsf_record_set_id
        self.uri = '/DSFRecordSet/{}/{}/'.format(self._service_id,
                                                 self._dsf_record_set_id)
        api_args = {}
        response = DynectSession.get_session().execute(self.uri, 'GET',
                                                       api_args)
        self._build(response['data'])

    def _update(self, api_args, publish=True):
        """Private update method"""
        if publish and self._implicitPublish:
            api_args['publish'] = 'Y'
        if self._note:
            api_args['notes'] = self._note
        response = DynectSession.get_session().execute(self.uri, 'PUT',
                                                       api_args)
        self._build(response['data'])
        #We hose the note if a publish was requested
        if api_args['publish'] == 'Y':
            self._note = None

    def _build(self, data):
        """Private build method"""
        if data['records']:
            self._records = []
        for key, val in data.items():
            if key != 'records':
                setattr(self, '_' + key, val)
            if key == 'records':
                for record in val:
                    self._records += _constructor(record)

    def __str__(self):
        str = list()
        str.append('RDClass: {}'.format(self.rdata_class))
        str.append('Label: {}'.format(self.label))
        if self._dsf_record_set_id:
            str.append('ID: {}'.format(self._dsf_record_set_id))
        return ("<DSFRecordSet>: {}".format(', '.join(str)))

    __repr__ = __unicode__ = __str__


    def publish(self, notes=None):
        """Publish changes to :class:`TrafficDirector`.
        :param notes: Optional Note that will be added to the zone notes of zones attached to this service.
        """
        uri = '/DSF/{}/'.format(self._service_id)
        api_args = {'publish':'Y'}
        if self._note:
            api_args['notes'] = self._note
            self._note = None
        #if notes are passed in, we override.
        if notes:
            api_args['notes'] = notes
        DynectSession.get_session().execute(uri, 'PUT', api_args)
        self.refresh()

    @property
    def publish_note(self):
        """Returns Current Publish Note, which will be used on the next publish action"""
        return self._note

    @publish_note.setter
    def publish_note(self, note):
        """Adds this note to the next action which also performs a publish
        """
        self._note = note           

    def refresh(self):
        """Pulls data down from Dynect System and repopulates :class:`DSFRecordSet` """
        self._get(self._service_id, self._dsf_record_set_id)

    def add_to_failover_chain(self, failover_chain, service=None, publish=True, notes=None):
        """
        Creates and links this :class:`DSFRecordSet` to the passed in :class:`DSFFailoverChain` Object
        :param failover_chain: Can either be the _dsf_record_set_failover_chain_id or a :class:`DSFFailoverChain` Object.
        :param service: Only necessary is rs_chain is passed in as a string. This can be a :class:`TrafficDirector`
        Object. or the _service_id
        :param publish: Publish on execution (Default = True)
        :param notes: Optional Zone publish Notes           
        """
        if isinstance(failover_chain, DSFFailoverChain):
            _dsf_record_set_failover_chain_id = failover_chain._dsf_record_set_failover_chain_id
            _service_id = failover_chain._service_id
        elif type(failover_chain) is str or type(failover_chain) is unicode:
            if service is None:
                raise Exception('If passing failover_chain as a string, you must provide the service_id as service=')
            _dsf_record_set_failover_chain_id = failover_chain
        else:
            raise Exception('Could not make sense of Failover Chain Type')
        if service:
            _service_id = _checkType(service)

        if self._dsf_record_set_failover_chain_id:
            raise Exception('Records Set already attached to Failover Chain: {}.'.format(
                    self._dsf_record_set_failover_chain_id))
        self._dsf_record_set_failover_chain_id = _dsf_record_set_failover_chain_id

        self._post(_service_id, publish=publish, notes=notes)

    @property
    def records(self):
        """The ``list`` of :class:`DSFRecord` types that are stored in this
        :class:`DSFRecordSet`
        """
        return self._records

    @property
    def status(self):
        """The current status of this :class:`DSFRecordSet`"""
        self._get(self._service_id, self._dsf_record_set_id)
        return self._status

    @property
    def label(self):
        """A unique label for this :class:`DSFRecordSet`"""
        return self._label
    @label.setter
    def label(self, value):
        api_args = {'label': value}
        if self._master_line:
            api_args['master_line'] = self._master_line
        else:
            api_args['rdata'] = self._rdata
        self._update(api_args)
        if self._implicitPublish:
            self._label = value

    @property
    def rdata_class(self):
        """The rdata property is a read-only attribute"""
        return self._rdata_class

    @property
    def ttl(self):
        """Default TTL for :class:`DSFRecord`'s within this
            :class:`DSFRecordSet`"""
        return self._ttl
    @ttl.setter
    def ttl(self, value):
        api_args = {'ttl': value}
        if self._master_line:
            api_args['master_line'] = self._master_line
        else:
            api_args['rdata'] = self._rdata
        self._update(api_args)
        if self._implicitPublish:
            self._ttl = value

    @property
    def automation(self):
        """Defines how eligible can be changed in response to monitoring"""
        return self._automation
    @automation.setter
    def automation(self, value):
        api_args = {'automation': value}
        if self._master_line:
            api_args['master_line'] = self._master_line
        else:
            api_args['rdata'] = self._rdata
        self._update(api_args)
        if self._implicitPublish:
            self._automation = value

    @property
    def serve_count(self):
        """How many Records to serve out of this :class:`DSFRecordSet`"""
        return self._serve_count
    @serve_count.setter
    def serve_count(self, value):
        api_args = {'serve_count': value}
        if self._master_line:
            api_args['master_line'] = self._master_line
        else:
            api_args['rdata'] = self._rdata
        self._update(api_args)
        if self._implicitPublish:
            self._serve_count = value

    @property
    def fail_count(self):
        """The number of Records that must not be okay before this
        :class:`DSFRecordSet` becomes ineligible.
        """
        return self._fail_count

    @fail_count.setter
    def fail_count(self, value):
        api_args = {'fail_count': value}
        if self._master_line:
            api_args['master_line'] = self._master_line
        else:
            api_args['rdata'] = self._rdata
        self._update(api_args)
        if self._implicitPublish:
            self._fail_count = value

    @property
    def trouble_count(self):
        """The number of Records that must not be okay before this
        :class:`DSFRecordSet` becomes in trouble.
        """
        return self._trouble_count
    @trouble_count.setter
    def trouble_count(self, value):
        api_args = {'trouble_count': value}
        if self._master_line:
            api_args['master_line'] = self._master_line
        else:
            api_args['rdata'] = self._rdata
        self._update(api_args)
        if self._implicitPublish:
            self._trouble_count = value

    @property
    def eligible(self):
        """Indicates whether or not this :class:`DSFRecordSet` can be served."""
        return self._eligible
    @eligible.setter
    def eligible(self, value):
        api_args = {'eligible': value}
        if self._master_line:
            api_args['master_line'] = self._master_line
        else:
            api_args['rdata'] = self._rdata
        self._update(api_args)
        if self._implicitPublish:
            self._eligible = value

    @property
    def dsf_monitor_id(self):
        """The unique system id of the DSF Monitor attached to this
        :class:`DSFRecordSet`
        """
        return self._dsf_monitor_id

    @dsf_monitor_id.setter
    def dsf_monitor_id(self, value):
        """allows you to manually set the monitor_id, Legacy function for backward compatability"""
        api_args = {'dsf_monitor_id': value}
        self._update(api_args)
        if self._implicitPublish:
            self._dsf_monitor_id = value

    def set_monitor(self, monitor):
        """ For attaching a :class:`DSFMonitor` to this record_set
        :param monitor: a :class:`DSFMonitor` or string of the dsf_monitor_id to attach to this record_set
        """
        if isinstance(monitor, DSFMonitor):
            _monitor_id = monitor._dsf_monitor_id
        elif type(monitor) is str or type(monitor) is unicode:
            _monitor_id = monitor
        else:
            raise Exception('Could not make sense of Monitor Type')
        api_args = {'dsf_monitor_id': _monitor_id}
        self._update(api_args)
        self._dsf_monitor_id = _monitor_id


    @property
    def dsf_id(self):
        """The unique system id of the :class:`TrafficDirector` This :class:`DSFRecordSet` is attached to
        """
        return self._service_id

    @property
    def record_set_id(self):
        """The unique system id of this :class:`DSFRecordSet`"""
        return self._dsf_record_set_id

    @property
    def implicitPublish(self):
        "Toggle for this specific :class:`DSFRecordSet` for turning on and off implicit Publishing for record Updates."
        return self._implicitPublish

    @implicitPublish.setter
    def implicitPublish(self, value):
        if value != True and value != False:
            raise Exception('Value must be True or False')
        self._implicitPublish = value


    def to_json(self, svc_id=None, skip_svc=False):
        """Convert this :class:`DSFRecordSet` to a JSON blob"""

        if self._service_id and not svc_id:
            svc_id = self._service_id

        json_blob = {'rdata_class': self._rdata_class}
        if svc_id and not skip_svc:
            json_blob['service_id'] = svc_id
        if self._label:
            json_blob['label'] = self._label
        if self._ttl:
            json_blob['ttl'] = self._ttl
        if self._automation:
            json_blob['automation'] = self._automation
        if self._serve_count:
            json_blob['serve_count'] = self._serve_count
        if self._fail_count:
            json_blob['fail_count'] = self._fail_count
        if self._trouble_count:
            json_blob['trouble_count'] = self._trouble_count
        if self._eligible:
            json_blob['eligible'] = self._eligible
        if self._dsf_monitor_id:
            json_blob['dsf_monitor_id'] = self._dsf_monitor_id
        if self._records:
            json_blob['records'] = [rec.to_json(svc_id) for rec in self._records]
        else:
            json_blob['records'] = []
        return json_blob

    def delete(self, notes=None):
        """Delete this :class:`DSFRecordSet` from the Dynect System
        :param notes: Optional zone publish notes
        """
        api_args = {'publish': 'Y'}
        if notes:
            api_args['notes'] = notes
        DynectSession.get_session().execute(self.uri, 'DELETE', api_args)


class DSFFailoverChain(object):
    """docstring for DSFFailoverChain"""
    def __init__(self, label=None, core=None, record_sets=None, **kwargs):
        """Create a :class:`DSFFailoverChain` object

        :param label: A unique label for this :class:`DSFFailoverChain`
        :param core: Indicates whether or not the contained
            :class:`DSFRecordSets` are core record sets
        :param record_sets: A list of :class:`DSFRecordSet`'s for this
            :class:`DSFFailoverChain`
        """
        super(DSFFailoverChain, self).__init__()
        self._label = label
        self._core = core
        self._note = None
        self._implicitPublish = True
        if isinstance(record_sets, list) and len(record_sets) > 0 and \
                isinstance(record_sets[0], dict):
            # Clear record sets
            self._record_sets = []
            # Create new record set objects
            for record_set in record_sets:
                if 'service_id' in record_set and \
                                record_set['service_id'] == '':
                    record_set['service_id'] = kwargs['service_id']
                self._record_sets.append(DSFRecordSet(**record_set))
        else:
            self._record_sets = record_sets
        self._service_id = self._dsf_response_pool_id = self.uri = None
        self._dsf_record_set_failover_chain_id = None
        for key, val in kwargs.items():
            setattr(self, '_' + key, val)
        # If dsf_id and dsf_response_pool_id were specified in kwargs
        if self._service_id is not None and self._dsf_response_pool_id is not None:
            r_pid = self._dsf_record_set_failover_chain_id
            self.uri = '/DSFRecordSetFailoverChain/{}/{}/'.format(self._service_id,
                                                                  r_pid)

    def _post(self, dsf_id, dsf_response_pool_id, publish=True, notes = None):
        """Create a new :class:`DSFFailoverChain` on the Dynect System

        :param dsf_id: The unique system id of the DSF service this
            :class:`DSFFailoverChain` is attached to
        :param dsf_response_pool_id: The unique system is of the DSF response
            pool this :class:`DSFFailoverChain` is attached to
        """
        self._service_id = dsf_id
        self._dsf_response_pool_id = dsf_response_pool_id
        self.uri = '/DSFRecordSetFailoverChain/{}/{}/'.format(self._service_id,
                                                              self._dsf_response_pool_id)
        api_args = {}
        if self._label:
            api_args['label'] = self._label
        if self._core:
            api_args['core'] = self._core
        if self._record_sets:
            api_args['record_sets'] = [set.to_json(skip_svc=True) for set in self._record_sets]
        if publish:
            api_args['publish'] = 'Y'
        if notes:
            api_args['notes'] = notes            
        response = DynectSession.get_session().execute(self.uri, 'POST',
                                                       api_args)
        self._build(response['data'])

    def _get(self, dsf_id, dsf_record_set_failover_chain_id):
        """Retrieve an existing :class:`DSFFailoverChain` from the Dynect System

        :param dsf_id: The unique system id of the DSF service this
            :class:`DSFFailoverChain` is attached to
        :param dsf_record_set_failover_chain_id: The unique system id of
            this :class:`DSFFailoverChain`.
        """
        self._service_id = dsf_id
        self._dsf_record_set_failover_chain_id = dsf_record_set_failover_chain_id
        self.uri = '/DSFRecordSetFailoverChain/{}/{}/'.format(self._service_id,
                                                              self._dsf_record_set_failover_chain_id)
        api_args = {}
        response = DynectSession.get_session().execute(self.uri, 'GET',
                                                       api_args)
        self._build(response['data'])

    def _update(self, api_args, publish=True):
        """API call to update non superclass record type parameters
        :param api_args: arguments to be pased to the API call
        """

        if publish and self._implicitPublish:
            api_args['publish'] = 'Y'
        if self._note:
            api_args['notes'] = self._note
        self.uri = 'DSFRecordSetFailoverChain/{}/{}'.format(self._service_id, self._dsf_record_set_failover_chain_id)
        response = DynectSession.get_session().execute(self.uri, 'PUT', api_args)
        self._build(response['data'])
        #We hose the note if a publish was requested
        if api_args['publish'] == 'Y':
            self._note = None       


    def _build(self, data):
        """Private build method"""
        if data['record_sets']:
            self._record_sets = []
        for key, val in data.items():
            if key != 'record_sets':
                setattr(self, '_' + key, val)
            if key == 'record_sets':
                for record_set in val:
                    self._record_sets.append(DSFRecordSet(**record_set))

    def __str__(self):
        str = list()
        str.append('Label: {}'.format(self.label))
        if self._dsf_record_set_failover_chain_id:
            str.append('ID: {}'.format(self._dsf_record_set_failover_chain_id))
        return ("<DSFFailoverChain>: {}".format(', '.join(str)))

    __repr__ = __unicode__ = __str__


    def publish(self, notes=None):
        """Publish changes to :class:`TrafficDirector`.
        :param notes: Optional Note that will be added to the zone notes of zones attached to this service.
        """
        uri = '/DSF/{}/'.format(self._service_id)
        api_args = {'publish':'Y'}
        if self._note:
            api_args['notes'] = self._note
            self._note = None
        #if notes are passed in, we override.
        if notes:
            api_args['notes'] = notes
        DynectSession.get_session().execute(uri, 'PUT', api_args)
        self.refresh()

    @property
    def publish_note(self):
        """Returns Current Publish Note, which will be used on the next publish action"""
        return self._note

    @publish_note.setter
    def publish_note(self, note):
        """Adds this note to the next action which also performs a publish
        """
        self._note = note           

    def refresh(self):
        """Pulls data down from Dynect System and repopulates :class:`DSFFailoverChain` """
        self._get(self._service_id, self._dsf_record_set_failover_chain_id)


    def add_to_response_pool(self, response_pool, service=None, publish=True, notes=None):
        """
        Creates and Adds this :class:`DSFFailoverChain` to a :class:`TrafficDirector` service.
        :param response_pool: Can either be the response_pool_id or a :class:`DSFResponsePool` Object.
        :param service: Only necessary when response_pool is passed as a string. Can either be
         the service_id or a :class:`TrafficDirector` Object
        :param publish: Publish on execution (Default = True)
        :param notes: Optional Zone publish Notes           
        """
        if isinstance(response_pool, DSFResponsePool):
            _response_pool_id = response_pool._dsf_response_pool_id
            _service_id = response_pool._service_id
        elif type(response_pool) is str or type(response_pool) is unicode:
            if service is None:
                raise Exception('If passing response_pool as a string, you must provide the service_id as service=')
            _response_pool_id = response_pool
        else:
            raise Exception('Could not make sense of Response Pool Type')

        if service:
            _service_id = _checkType(service)

        if self._dsf_response_pool_id:
            raise Exception('Records Set already attached to response pool: {}.'.format(self._dsf_response_pool_id))
        self._post(_service_id, _response_pool_id, publish=publish, notes=notes)


    @property
    def label(self):
        """A unique label for this :class:`DSFFailoverChain`"""
        return self._label
    @label.setter
    def label(self, value):
        api_args = {'label': value}
        self._update(api_args)
        if self._implicitPublish:
            self._label = value

    @property
    def core(self):
        """Indicates whether or not the contained :class:`DSFRecordSet`'s are
        core record sets.
        """
        return self._core
    @core.setter
    def core(self, value):
        api_args = {'core': value}
        self._update(api_args)
        if self._implicitPublish:
            self._core = value

    @property
    def record_sets(self):
        """A list of :class:`DSFRecordSet` connected to this :class:`DSFFailvoerChain`
        """
        return self._record_sets

    def to_json(self, svc_id=None, skip_svc=False):
        """Convert this :class:`DSFFailoverChain` to a JSON blob"""
        if self._service_id and not svc_id:
            svc_id = self._service_id

        json_blob = {}

        if svc_id and not skip_svc:
            json_blob['service_id'] = svc_id
        if self._label:
            json_blob['label'] = self._label
        if self._dsf_record_set_failover_chain_id:
            json_blob['dsf_record_set_failover_chain_id'] = self._dsf_record_set_failover_chain_id
        if self._core:
            json_blob['core'] = self._core
        if self.record_sets:
            json_blob['record_sets'] = [rs.to_json(svc_id) for rs in self.record_sets]
        return json_blob

    @property
    def dsf_id(self):
        """The unique system id of the :class:`TrafficDirector` This :class:`DSFFailoverChain` is attached to
        """
        return self._service_id

    @property
    def response_pool_id(self):
        """The unique system id of the :class:`DSFResponsePool` this :class:`DSFFailoverChain` is attached to
        """
        return self._dsf_response_pool_id

    @property
    def failover_chain_id(self):
        """The unique system id of this :class:`DSFFailoverChain`
        """
        return self._dsf_record_set_failover_chain_id

    @property
    def implicitPublish(self):
        "Toggle for this specific :class:`DSFFailoverChain` for turning on and off implicit Publishing for record Updates."
        return self._implicitPublish

    @implicitPublish.setter
    def implicitPublish(self, value):
        if value != True and value != False:
            raise Exception('Value must be True or False')
        self._implicitPublish = value

    def delete(self, notes=None):
        """Delete this :class:`DSFFailoverChain` from the Dynect System
        :param notes: Optional zone publish notes
        """
        api_args = {'publish': 'Y'}
        if notes:
            api_args['notes'] = notes
        DynectSession.get_session().execute(self.uri, 'DELETE', api_args)


class DSFResponsePool(object):
    """docstring for DSFResponsePool"""
    def __init__(self, label, core_set_count=1, eligible=True,
                 automation='auto', dsf_ruleset_id=None, index=None,
                 rs_chains=None, **kwargs):
        """Create a :class:`DSFResponsePool` object

        :param label: A unique label for this :class:`DSFResponsePool`
        :param core_set_count: If fewer than this number of core record sets
            are eligible, status will be set to fail
        :param eligible: Indicates whether or not the :class:`DSFResponsePool`
            can be served
        :param automation: Defines how eligible can be changed in response to
            monitoring
        :param dsf_ruleset_id: Unique system id of the Ruleset this
            :class:`DSFResponsePool` is attached to
        :param index: When specified with dsf_ruleset_id, indicates the
            position of the :class:`DSFResponsePool`
        :param rs_chains: A list of :class:`DSFFailoverChain` that are defined
            for this :class:`DSFResponsePool`
        """
        super(DSFResponsePool, self).__init__()
        self._label = label
        self._core_set_count = core_set_count
        self._eligible = eligible
        self._automation = automation
        self._dsf_ruleset_id = dsf_ruleset_id
        self._dsf_response_pool_id = self._note = None
        self._index = index
        self._implicitPublish=True
        if isinstance(rs_chains, list) and len(rs_chains) > 0 and \
                isinstance(rs_chains[0], dict):
            # Clear Failover Chains
            self._rs_chains = []
            # Create a new FO Chain for each entry returned from API
            for chain in rs_chains:
                self._rs_chains.append(DSFFailoverChain(**chain))
        else:
            self._rs_chains = rs_chains
        self._service_id = self._dsf_response_pool_id = self.uri = None
        for key, val in kwargs.items():
            setattr(self, '_' + key, val)
        # If dsf_id and dsf_response_pool_id were specified in kwargs
        if self._service_id is not None and self._dsf_response_pool_id is not None:
            r_pid = self._dsf_response_pool_id
            self.uri = '/DSFResponsePool/{}/{}/'.format(self._service_id,
                                                        r_pid)

    def _post(self, service_id, publish=True, notes=None):
        """Create a new :class:`DSFResponsePool` on the DynECT System

        :param service_id: the id of the DSF service this :class:`DSFResponsePool`
            is attached to
        """
        self.service_id = service_id
        uri = '/DSFResponsePool/{}/'.format(self.service_id)
        api_args = {'publish': 'N', 'label': self._label,
                    'core_set_count': self._core_set_count,
                    'eligible': self._eligible, 'automation': self._automation}
        if self._dsf_ruleset_id:
            api_args['dsf_ruleset_id'] = self._dsf_ruleset_id
        if self._index:
            api_args['index'] = self._index
        if self._rs_chains:
            api_args['rs_chains'] = [chain.to_json(skip_svc=True) for chain in self.rs_chains]
        if publish:
            api_args['publish'] = 'Y'
        if notes:
            api_args['notes'] = notes            
        response = DynectSession.get_session().execute(uri, 'POST', api_args)
        self._build(response['data'])
        self.uri = '/DSFResponsePool/{}/{}/'.format(self.service_id,
                                                    self._dsf_response_pool_id)

    def _get(self, service_id, dsf_response_pool_id):
        """Get an existing :class:`DSFResponsePool` from the DynECT System
        :param service_id: the id of the DSF service this :class:`DSFResponsePool`
            is attached to
        :param dsf_response_pool_id: the id of this :class:`DSFResponsePool`
        """
        self.service_id = service_id
        self._dsf_response_pool_id = dsf_response_pool_id
        self.uri = '/DSFResponsePool/{}/{}/'.format(self.service_id,
                                                    self._dsf_response_pool_id)
        api_args = {}
        response = DynectSession.get_session().execute(self.uri, 'GET',
                                                       api_args)
        self._build(response['data'])

    def _update(self, api_args, publish=True):
        """Make the API call to update the :class:`DSFResponsePool`
        :param api_args: arguments to be pased to the API call
        """

        if publish and self._implicitPublish:
            api_args['publish'] = 'Y'
        if self._note:
            api_args['notes'] = self._note            
        self.uri = 'DSFResponsePool/{}/{}'.format(self._service_id, self._dsf_response_pool_id)
        response = DynectSession.get_session().execute(self.uri, 'PUT', api_args)
        self._build(response['data'])
        #We hose the note if a publish was requested
        if api_args['publish'] == 'Y':
            self._note = None

    def _build(self, data):
        """Private build method"""
        if data['rs_chains']:
            self._rs_chains = []
        for key, val in data.items():
            if key != 'rs_chains':
                setattr(self, '_' + key, val)
            if key == 'rs_chains':
                for rs_chain in val:
                    self._rs_chains.append(DSFFailoverChain(**rs_chain))

    def __str__(self):
        str = list()
        str.append('Label: {}'.format(self.label))
        if self._dsf_response_pool_id:
            str.append('ID: {}'.format(self._dsf_response_pool_id))
        return ("<DSFResponsePool>: {}".format(', '.join(str)))

    __repr__ = __unicode__ = __str__


    def create(self, service, publish=True, notes=None):
        """Adds this :class:`DSFResponsePool` to the passed in :class:`TrafficDirector`
        :param service: a :class:`TrafficDirector` or id string for the :class:`TrafficDirector`
        you wish to add this :class:`DSFResponsePool` to.
        :param publish: publish at execution time. Default = True
        :param notes: Optional Zone publish Notes           
        """
        if self._dsf_response_pool_id:
            raise Exception('Response Pool Already Exists. ID: {}'.format(self._dsf_response_pool_id))
        _service_id = _checkType(service)
<<<<<<< HEAD
        self._post(_service_id, publish=publish, notes=notes)
=======
        self._post(_service_id, publish)
>>>>>>> 9974791a

    def publish(self, notes=None):
        """Publish changes to :class:`TrafficDirector`.
        :param notes: Optional Note that will be added to the zone notes of zones attached to this service.
        """
        uri = '/DSF/{}/'.format(self._service_id)
        api_args = {'publish':'Y'}
        if self._note:
            api_args['notes'] = self._note
            self._note = None
        #if notes are passed in, we override.
        if notes:
            api_args['notes'] = notes
        DynectSession.get_session().execute(uri, 'PUT', api_args)
        self.refresh()

    @property
    def publish_note(self):
        """Returns Current Publish Note, which will be used on the next publish action"""
        return self._note

    @publish_note.setter
    def publish_note(self, note):
        """Adds this note to the next action which also performs a publish
        """
        self._note = note          

    def refresh(self):
        """Pulls data down from Dynect System and repopulates :class:`DSFResponsePool` """
        self._get(self._service_id, self._dsf_response_pool_id)

    @property
    def label(self):
        """A unique label for this :class:`DSFResponsePool`"""
        return self._label
    @label.setter
    def label(self, value):
        api_args = {'label': value}
        self._update(api_args)
        if self._implicitPublish:
            self._label = value

    @property
    def core_set_count(self):
        """If fewer than this number of core record sets are eligible, status
        will be set to fail
        """
        return self._core_set_count
    @core_set_count.setter
    def core_set_count(self, value):
        api_args = {'core_set_count': value}
        self._update(api_args)
        if self._implicitPublish:
            self._core_set_count = value

    @property
    def eligible(self):
        """Indicates whether or not the :class:`DSFResponsePool` can be served
        """
        return self._eligible
    @eligible.setter
    def eligible(self, value):
        api_args = {'eligible': value}
        self._update(api_args)
        if self._implicitPublish:
            self._eligible = value

    @property
    def automation(self):
        """Defines how eligiblity can be changed in response to monitoring"""
        return self._automation
    @automation.setter
    def automation(self, value):
        api_args = {'automation': value}
        self._update(api_args)
        if self._implicitPublish:
            self._automation = value

    @property
    def ruleset_ids(self):
        """List of Unique system ids of the :class:`DSFRuleset`s this :class:`DSFResponsePool` is
        attached to
        """
        self._get(self._service_id, self._dsf_response_pool_id)
        return [ruleset['dsf_ruleset_id'] for ruleset in self._rulesets]

    @property
    def response_pool_id(self):
        """The Unique system id of this :class:`DSFResponsePool`
        """
        return self._dsf_response_pool_id


    @property
    def dsf_id(self):
        """The unique system id of the :class:`TrafficDirector` This :class:`DSFResponsePool` is attached to
        """
        return self._service_id

    @property
    def failover_chains(self):
        """A ``list`` of :class:`DSFFailoverChain` that are defined for this
        :class:`DSFResponsePool`
        """
        return self._rs_chains


    @property
    def rs_chains(self):
        """A ``list`` of :class:`DSFFailoverChain` that are defined for this
        :class:`DSFResponsePool` (legacy call)
        """
        return self._rs_chains

    def to_json(self, svc_id=None, skip_svc=False):
        """Convert this :class:`DSFResponsePool` to a JSON blob"""

        if self._service_id and not svc_id:
            svc_id = self._service_id

        rs_json = [rs.to_json(svc_id) for rs in self._rs_chains]
        json_blob = {'label': self._label, 'eligible': self._eligible,
                     'core_set_count': self._core_set_count,
                     'automation': self._automation, 'rs_chains': rs_json}
        if self._index:
            json_blob['index'] = self._index
        if self._dsf_ruleset_id:
            json_blob['dsf_ruleset_id'] = self._dsf_ruleset_id
        if svc_id and not skip_svc:
            json_blob['service_id'] = svc_id
        return json_blob

    @property
    def implicitPublish(self):
        "Toggle for this specific :class:`DSFResponsePool` for turning on and off implicit Publishing for record Updates."
        return self._implicitPublish

    @implicitPublish.setter
    def implicitPublish(self, value):
        if value != True and value != False:
            raise Exception('Value must be True or False')
        self._implicitPublish = value

    def delete(self, notes=None):
        """Delete this :class:`DSFResponsePool` from the DynECT System
        :param notes: Optional zone publish notes
        """
        api_args = {'publish': 'Y'}
        if notes:
            api_args['notes'] = notes
        DynectSession.get_session().execute(self.uri, 'DELETE', api_args)


class DSFRuleset(object):
    """docstring for DSFRuleset"""
    def __init__(self, label, criteria_type, response_pools, criteria=None, failover=None,
                **kwargs):
        """Create a :class:`DSFRuleset` object

        :param label: A unique label for this :class:`DSFRuleset`
        :param criteria_type: A set of rules describing what traffic is applied
            to the :class:`DSFRuleset`
        :param criteria: Varied depending on the specified criteria_type
        :param failover: IP address or Hostname for a last resort failover.
        :param response_pools: A list of :class:`DSFResponsePool`'s for this
            :class:`DSFRuleset`
        """
        super(DSFRuleset, self).__init__()
        self.valid_criteria_types = ('always', 'geoip')
        self.valid_criteria = {'always': (),
                               'geoip': ()}
        self._label = label
        self._criteria_type = criteria_type
        self._criteria = criteria
        self._failover = failover
        self._ordering = self._note = None
        self._implicitPublish=True
        if isinstance(response_pools, list) and len(response_pools) > 0 and \
                isinstance(response_pools[0], dict):
            self._response_pools = []
            for pool in response_pools:
                pool = {x: pool[x] for x in pool if x != 'rulesets'}
                self._response_pools.append(DSFResponsePool(**pool))
        else:
            self._response_pools = response_pools
        self._service_id = self._dsf_ruleset_id = self.uri = None
        for key, val in kwargs.items():
            setattr(self, '_' + key, val)
        # If dsf_id and dsf_ruleset_id were specified in kwargs
        if self._service_id is not None and self._dsf_ruleset_id is not None:
            self.uri = '/DSFRuleset/{}/{}/'.format(self._service_id,
                                                   self._dsf_ruleset_id)

    def _post(self, dsf_id, publish=True, notes=None):
        """Create a new :class:`DSFRuleset` on the DynECT System

        :param dsf_id: the id of the DSF service this :class:`DSFRuleset` is
            attached to
        :param publish: Publish at run time. Default is True
        """
        self._service_id = dsf_id
        uri = '/DSFRuleset/{}/'.format(self._service_id)
        api_args = {'publish': 'Y', 'label': self._label,
                    'criteria_type': self._criteria_type,
                    'criteria': self._criteria}
        if self._ordering is not None:
            api_args['ordering'] = self._ordering
        if self._response_pools:
            api_args['response_pools'] = [pool.to_json(skip_svc=True) for pool in self.response_pools]
        if publish:
            api_args['publish'] = 'Y'
        if notes:
            api_args['notes'] = notes
        response = DynectSession.get_session().execute(uri, 'POST', api_args)
        self._build(response['data'])
        self.uri = '/DSFRuleset/{}/{}/'.format(self._service_id,
                                               self._dsf_ruleset_id)

    def _get(self, dsf_id, dsf_ruleset_id):
        """Get an existing :class:`DSFRuleset` from the DynECT System

        :param dsf_id: the id of the DSF service this :class:`DSFRuleset` is
            attached to
        :param dsf_ruleset_id: The unique system id of this :class:`DSFRuleset`
        """
        self._service_id = dsf_id
        self._dsf_ruleset_id = dsf_ruleset_id
        self.uri = '/DSFRuleset/{}/{}/'.format(self._service_id,
                                               self._dsf_ruleset_id)
        api_args = {}
        response = DynectSession.get_session().execute(self.uri, 'GET',
                                                       api_args)
        self._build(response['data'])


    def _update(self, api_args, publish=True):
        """Make the API call to update the current record type
        :param api_args: arguments to be pased to the API call
        """

        if publish and self._implicitPublish:
            api_args['publish'] = 'Y'
        if self._note:
            api_args['notes'] = self._note            
        self.uri = 'DSFRuleset/{}/{}'.format(self._service_id, self._dsf_ruleset_id)
        response = DynectSession.get_session().execute(self.uri, 'PUT', api_args)
        self._build(response['data'])
        #We hose the note if a publish was requested
        if api_args['publish'] == 'Y':
            self._note = None         

    def _build(self, data):
        """Private build method"""
        if data['response_pools']:
            self._response_pools = []
        for key, val in data.items():
            if key != 'response_pools':
                setattr(self, '_' + key, val)
            if key == 'response_pools':
                for response_pool in val:
                    self._response_pools.append(DSFResponsePool(**response_pool))

    def __str__(self):
        str = list()
        str.append('Label: {}'.format(self.label))
        if self._dsf_ruleset_id:
            str.append('ID: {}'.format(self._dsf_ruleset_id))
        return ("<DSFRuleSet>: {}".format(', '.join(str)))

    __repr__ = __unicode__ = __str__


    def add_response_pool(self, response_pool, index=0, publish=True):
        """
        Adds passed in :class:`DSFResponsePool` to this :class:`DSFRuleSet`
        By default this adds it to the front of the list.
        :param response_pool: Can either be the response_pool_id or a :class:`DSFResponsePool` Object.
        :param index: where in the list of response pools to place this pool. 0 is the first position, 0 is the default.
        :param publish: Publish on execution (Default = True)
        """
        if isinstance(response_pool, DSFResponsePool):
            _response_pool_id = response_pool._dsf_response_pool_id
        elif type(response_pool) is str or type(response_pool) is unicode:
            _response_pool_id = response_pool
        else:
            raise Exception('Could not make sense of Response Pool Type')
        self._get(self._service_id, self._dsf_ruleset_id)
        api_args = dict()
        api_args['response_pools'] = list()
        hit = False
        for pIndex, old_pool in enumerate(self._response_pools):
            if pIndex == index:
                api_args['response_pools'].append({'dsf_response_pool_id': _response_pool_id})
                hit = True
            api_args['response_pools'].append({'dsf_response_pool_id': old_pool._dsf_response_pool_id})
        #If the index was greater than what was available, just append to the end.
        if not hit:
            api_args['response_pools'].append({'dsf_response_pool_id': _response_pool_id})
        self._update(api_args, publish)

    def remove_response_pool(self, response_pool, publish=True):
        """
        Removes passed in :class:`DSFResponsePool` from this :class:`DSFRuleSet`.
        :param service: Can either be the service_id or a `TrafficDirector` Object
        :param response_pool: Can either be the response_pool_id or a `DSFResponsePool` Object.
        :param publish: Publish on execution (Default = True)
        """
        if isinstance(response_pool, DSFResponsePool):
            _response_pool_id = response_pool._dsf_response_pool_id
            _service_id = response_pool._service_id
        elif type(response_pool) is str or type(response_pool) is unicode:
            _response_pool_id = response_pool
        else:
            raise Exception('Could not make sense of Response Pool Type')

        self.refresh()
        api_args = dict()
        api_args['response_pools'] = list()
        system_pool_ids = [pool._dsf_response_pool_id for pool in self._response_pools]
        for pool_id in system_pool_ids:
            if pool_id != _response_pool_id:
                api_args['response_pools'].append({'dsf_response_pool_id': pool_id})
        self._update(api_args, publish)

    def add_failover_ip(self, ip, publish=True):
        """
        Adds passed in :class:`DSFResponsePool` to the end of this :class:`DSFRuleSet`
        This effectively creates a special new Record chain with a single IP. It can be accessed
        as a responce pool with label equal to the ip passed in.
        :param service: Can either be the service_id or a `TrafficDirector` Object
        :param publish: Publish on execution (Default = True)
        """
        api_args = dict()
        api_args['response_pools'] = list()
        for old_pool in self._response_pools:
            api_args['response_pools'].append({'dsf_response_pool_id': old_pool._dsf_response_pool_id})
        api_args['response_pools'].append({'failover': ip})
        self._update(api_args, publish)

    def order_response_pools(self, pool_list, publish=True):
        """
        For reordering the ruleset list. simply pass in a ``list`` of :class:`DSFResponcePool`s in the order
        you wish them to failover.
        :param pool_list: ordered ``list`` of :class:`DSFResponcePool`
        :param publish: Publish on execution. default = True
        """

        if not isinstance(pool_list, list):
            raise Exception('You must pass in an ordered list of response pool objects, or ids.')
        _pool_list = list()

        for list_item in pool_list:
            if isinstance(list_item, DSFResponsePool):
                _pool_list.append(list_item._dsf_response_pool_id)
            elif type(list_item) is str or type(list_item) is unicode:
                _pool_list.append(list_item)
        api_args = dict()
        api_args['response_pools'] = list()
        for pool_id in _pool_list:
            api_args['response_pools'].append({'dsf_response_pool_id': pool_id})
        self._update(api_args, publish)


    def create(self, service, index = None, publish=True, notes=None):
        """Adds this :class:`DSFRuleset` to the passed in :class:`TrafficDirector`
        :param service: a :class:`TrafficDirector` or id string for the :class:`TrafficDirector`
        you wish to add this :class:`DSFRuleset` to.
        :param index: in what position to serve this ruleset. 0 = first.
        :param publish: publish at execution time. Default = True
        :param notes: Optional Zone publish Notes           
        """
        if self._dsf_ruleset_id:
            raise Exception('Rule Set Already Exists. ID: {}'.format(self._dsf_ruleset_id))
        _service_id = _checkType(service)
        if index is not None:
            self._ordering = index
        self._post(_service_id, publish=publish, notes=notes)


    def publish(self, notes=None):
        """Publish changes to :class:`TrafficDirector`.
        :param notes: Optional Note that will be added to the zone notes of zones attached to this service.
        """
        uri = '/DSF/{}/'.format(self._service_id)
        api_args = {'publish':'Y'}
        if self._note:
            api_args['notes'] = self._note
            self._note = None
        #if notes are passed in, we override.
        if notes:
            api_args['notes'] = notes
        DynectSession.get_session().execute(uri, 'PUT', api_args)
        self.refresh()

    @property
    def publish_note(self):
        """Returns Current Publish Note, which will be used on the next publish action"""
        return self._note

    @publish_note.setter
    def publish_note(self, note):
        """Adds this note to the next action which also performs a publish
        """
        self._note = note           

    def refresh(self):
        """Pulls data down from Dynect System and repopulates :class:`DSFRuleset` """
        self._get(self._service_id, self._dsf_ruleset_id)

    @property
    def label(self):
        """A unique label for this :class:`DSFRuleset`"""
        return self._label

    @label.setter
    def label(self, value):
        api_args = {'label': value}
        self._update(api_args)
        if self._implicitPublish:
            self._label = value

    @property
    def criteria_type(self):
        """A set of rules describing what traffic is applied to the
        :class:`DSFRuleset`
        """
        return self._criteria_type
    @criteria_type.setter
    def criteria_type(self, value):
        api_args = {'criteria_type': value}
        self._update(api_args)
        if self._implicitPublish:
            self._criteria_type = value

    @property
    def criteria(self):
        """The criteria rules, will be varied depending on the specified
        criteria_type
        """
        return self._criteria
    @criteria.setter
    def criteria(self, value):
        api_args = dict()
        if type(value) is dict:
            if value.get('geoip'):
                for key, val in value['geoip'].items():
                    if len(val) != 0:
                        api_args['criteria_type'] = 'geoip'

        api_args['criteria'] = value
        self._update(api_args)
        if self._implicitPublish:
            self._criteria = value

    @property
    def response_pools(self):
        """A list of :class:`DSFResponsePool`'s for this :class:`DSFRuleset`"""
        return self._response_pools

    @property
    def dsf_id(self):
        """The unique system id of the :class:`TrafficDirector` This :class:`DSFRuleset` is attached to
        """
        return self._service_id

    @property
    def ruleset_id(self):
        """The unique system id of this :class:`DSFRuleset`
        """
        return self._dsf_ruleset_id

    @property
    def implicitPublish(self):
        "Toggle for this specific :class:`DSFRuleset` for turning on and off implicit Publishing for record Updates."
        return self._implicitPublish

    @implicitPublish.setter
    def implicitPublish(self, value):
        if value != True and value != False:
            raise Exception('Value must be True or False')
        self._implicitPublish = value


    @property
    def _json(self, svc_id=None, skip_svc=False):
        """JSON-ified version of this DSFRuleset Object"""

        if self._service_id and not svc_id:
            svc_id = self._service_id

        pool_json = [pool.to_json(svc_id) for pool in self._response_pools]
        if self._failover:
            pool_json.append({'failover': self._failover})
        json_blob = {'label': self._label, 'criteria_type': self._criteria_type,
                     'criteria': self._criteria,
                     'response_pools': pool_json}
        if svc_id and not skip_svc:
            json_blob['service_id'] = svc_id

        return json_blob

    def delete(self, notes=None):
        """Remove this :class:`DSFRuleset` from it's associated
        :class:`TrafficDirector` Service
        :param notes: Optional zone publish notes        
        """
        api_args = {'publish': 'Y'}
        if notes:
            api_args['notes'] = notes
        DynectSession.get_session().execute(self.uri, 'DELETE', api_args)


class DSFMonitorEndpoint(object):
    """An Endpoint object to be passed to a :class:`DSFMonitor`"""
    def __init__(self, address, label, active='Y', site_prefs=None):
        """Create a :class:`DSFMonitorEndpoint` object

        :param address: The address to monitor.
        :param label: A label to identify this :class:`DSFMonitorEndpoint`.
        :param active: Indicates whether or not this :class:`DSFMonitorEndpoint`
            endpoint is active. Must be one of True, False, 'Y', or 'N'
        :param site_prefs: A ``list`` of site codes from which this
            :class:`DSFMonitorEndpoint` will be monitored
        """
        self._address = address
        self._label = label
        self._active = Active(active)
        self._site_prefs = site_prefs
        self._monitor = None

    def _update(self, api_args):
        """Update this :class:`DSFMonitorEndpoint` with the provided api_args

        :param api_args: arguments to pass to the API via PUT
        """
        if self._monitor is not None:
            full_list = self._monitor.endpoints
            args_list = []
            for endpoint in full_list:
                if id(endpoint) == id(self):
                    args_list.append(api_args)
                else:
                    args_list.append(endpoint._json)
            api_args = {'endpoints': args_list}
            self._monitor._update(api_args)

    @property
    def _json(self):
        """Get the JSON representation of this :class:`DSFMonitorEndpoint`
        object
        """
        json_blob = {'address': self._address, 'label': self._label,
                     'active': str(self._active),
                     'site_prefs': self._site_prefs}
        return {x: json_blob[x] for x in json_blob if json_blob[x] is not None}

    @property
    def active(self):
        """Indicates if this :class:`DSFMonitorEndpoint` is active. When
        updating valid arguments are 'Y' or True to activate, or 'N' or False
        to deactivate.

        :returns: An :class:`Active` object representing the current state of
            this :class:`DSFMonitorEndpoint`
        """
        return self._active
    @active.setter
    def active(self, value):
        valid_input = ('Y', 'N', True, False)
        if value not in valid_input:
            raise DynectInvalidArgumentError('active', value, valid_input)
        api_args = self._json
        api_args['active'] = value
        self._update(api_args)

    @property
    def label(self):
        return self._label
    @label.setter
    def label(self, value):
        api_args = self._json
        api_args['label'] = value
        self._update(api_args)

    @property
    def address(self):
        return self._address
    @address.setter
    def address(self, value):
        api_args = self._json
        api_args['address'] = value
        self._update(api_args)

    @property
    def site_prefs(self):
        return self._site_prefs
    @site_prefs.setter
    def site_prefs(self, value):
        api_args = self._json
        api_args['site_prefs'] = value
        self._update(api_args)


class DSFMonitor(object):
    """A Monitor for a :class:`TrafficDirector` Service"""
    def __init__(self, *args, **kwargs):
        """Create a new :class:`DSFMonitor` object

        :param label: A unique label to identify this :class:`DSFMonitor`
        :param protocol: The protocol to monitor. Must be one of 'HTTP',
            'HTTPS', 'PING', 'SMTP', or 'TCP'
        :param response_count: The number of responses to determine whether or
            not the endpoint is 'up' or 'down'
        :param probe_interval: How often to run this :class:`DSFMonitor`
        :param retries: How many retries this :class:`DSFMonitor` should attempt
            on failure before giving up.
        :param active: Indicates if this :class:`DSFMonitor` is active
        :param options: Additional options pertaining to this
            :class:`DSFMonitor`
        :param endpoints: A List of :class:`DSFMonitorEndpoint`'s that are
            associated with this :class:`DSFMonitor`
        """
        super(DSFMonitor, self).__init__()
        self.uri = None
        self._monitor_id = None
        self._label = self._protocol = self._response_count = None
        self._probe_interval = self._retries = self._active = None
        self._options = self._dsf_monitor_id = self._timeout = self._port = None
        self._path = self._host = self._header = self._expected = None
        self._endpoints = []
        if 'api' in kwargs:
            del kwargs['api']
            for key, val in kwargs.items():
                setattr(self, '_' + key, val)
            self.uri = '/DSFMonitor/{}/'.format(self._dsf_monitor_id)
        elif len(args) + len(kwargs) == 1:
            self._get(*args, **kwargs)
        else:
            self._post(*args, **kwargs)

    def _get(self, monitor_id):
        """Get an existing :class:`DSFMonitor` from the DynECT System"""
        self._monitor_id = monitor_id
        self.uri = '/DSFMonitor/{}/'.format(self._monitor_id)
        api_args = {}
        response = DynectSession.get_session().execute(self.uri, 'GET',
                                                       api_args)
        self._build(response['data'])

    def _post(self, label, protocol, response_count, probe_interval, retries,
              active='Y', timeout=None, port=None, path=None, host=None,
              header=None, expected=None, endpoints=None):
        """Create a new :class:`DSFMonitor` on the DynECT System"""
        uri = '/DSFMonitor/'
        self._label = label
        self._protocol = protocol
        self._response_count = response_count
        self._probe_interval = probe_interval
        self._retries = retries
        self._active = Active(active)
        self._options = {}
        if timeout:
            self._timeout = timeout
            self._options['timeout'] = timeout
        if port:
            self._port = port
            self._options['port'] = port
        if path:
            self._path = path
            self._options['path'] = path
        if host:
            self._host = host
            self._options['host'] = host
        if header:
            self._header = header
            self._options['header'] = header
        if expected:
            self._expected = expected
            self._options['expected'] = expected
        self._endpoints = endpoints
        api_args = {'label': self._label,
                    'protocol': self._protocol,
                    'response_count': self._response_count,
                    'probe_interval': self._probe_interval,
                    'retries': self._retries,
                    'active': str(self._active),
                    'options': self._options}
        if self._endpoints is not None:
            api_args['endpoints'] = [x._json for x in self._endpoints]
        response = DynectSession.get_session().execute(uri, 'POST', api_args)
        self._build(response['data'])
        self.uri = '/DSFMonitor/{}/'.format(self._dsf_monitor_id)

    def _update(self, api_args):
        """Private Update method"""
        self.uri = '/DSFMonitor/{}/'.format(self._dsf_monitor_id)
        response = DynectSession.get_session().execute(self.uri, 'PUT',
                                                       api_args)
        self._build(response['data'])

    def _build(self, data):
        """Update this object based on the information passed in via data

        :param data: The ``['data']`` field from an API JSON response
        """
        for key, val in data.items():
            if key == 'endpoints':
                self._endpoints = []
                for endpoint in val:
                    ep = DSFMonitorEndpoint(**endpoint)
                    ep._monitor = self
                    self._endpoints.append(ep)
            elif key == 'active':
                self._active = Active(val)
            else:
                setattr(self, '_' + key, val)

    @property
    def dsf_monitor_id(self):
        """The unique system id of this :class:`DSFMonitor`"""
        return self._dsf_monitor_id
    @dsf_monitor_id.setter
    def dsf_monitor_id(self, value):
        pass

    @property
    def label(self):
        """A unique label to identify this :class:`DSFMonitor`"""
        return self._label
    @label.setter
    def label(self, value):
        self._label = value
        api_args = {'label': self._label}
        self._update(api_args)

    @property
    def protocol(self):
        """The protocol to monitor. Must be one of 'HTTP', 'HTTPS', 'PING',
        'SMTP', or 'TCP'
        """
        return self._protocol
    @protocol.setter
    def protocol(self, value):
        self._protocol = value
        api_args = {'protocol': self._protocol}
        self._update(api_args)

    @property
    def response_count(self):
        """The minimum number of agents reporting the host as up for failover not to occur. Must be 0, 1 or 2
        """
        return self._response_count
    @response_count.setter
    def response_count(self, value):
        self._response_count = value
        api_args = {'response_count': self._response_count}
        self._update(api_args)

    @property
    def probe_interval(self):
        """How often to run this :class:`DSFMonitor`"""
        return self._probe_interval
    @probe_interval.setter
    def probe_interval(self, value):
        self._probe_interval = value
        api_args = {'probe_interval': self._probe_interval}
        self._update(api_args)

    @property
    def retries(self):
        """How many retries this :class:`DSFMonitor` should attempt on failure
        before giving up.
        """
        return self._retries
    @retries.setter
    def retries(self, value):
        self._retries = value
        api_args = {'retries': self._retries}
        self._update(api_args)

    @property
    def active(self):
        """Returns whether or not this :class:`DSFMonitor` is active. Will
        return either 'Y' or 'N'
        """
        return self._active
    @active.setter
    def active(self, value):
        self._active = value
        api_args = {'active': self._active}
        self._update(api_args)

    @property
    def endpoints(self):
        """A list of the endpoints (and their statuses) that this
        :class:`DSFMonitor` is currently monitoring.
        """
        self._get(self.dsf_monitor_id)
        return self._endpoints
    @endpoints.setter
    def endpoints(self, value):
        pass

    @property
    def options(self):
        """Additional options pertaining to this :class:`DSFMonitor`"""
        return self._options
    @options.setter
    def options(self, value):
        self._options = value
        api_args = {'options': self._options}
        self._update(api_args)

    def __str__(self):
        """str override"""
        return force_unicode('<DSFMonitor>: {}, ID: {}').format(self._label, self._dsf_monitor_id)
    __repr__ = __unicode__ = __str__

    def delete(self):
        """Delete an existing :class:`DSFMonitor` from the DynECT System"""
        api_args = {}
        self.uri = '/DSFMonitor/{}/'.format(self._dsf_monitor_id)
        DynectSession.get_session().execute(self.uri, 'DELETE', api_args)

class DSFNotifier(object):
    def __init__(self, *args, **kwargs):
        """ Create a :class:`Notifier` object
        :param label:
        :param recipients: ``list`` of Contact Names
        :param dsf_services:
        :param monitor_services:
        """

        self._label = self._notifier_id = self._recipients = None
        self._services = None
        if 'api' in kwargs:
            del kwargs['api']
            self._build(kwargs)
            return
        if 'td' in kwargs:
            del kwargs['td']
            self._build(kwargs['notifier'], link_id=kwargs['link_id'])
            return
        elif len(args) + len(kwargs) == 1:
            self._get(*args, **kwargs)
        else:
            self._post(*args, **kwargs)
        self.uri = '/Notifier/'

    def _post(self, label, dsf_services=None, monitor_services=None, recipients=None):
        """Create a new :class:`TrafficDirector` on the DynECT System"""
        uri = '/Notifier/'
        api_args = {}
        if recipients:
            api_args['recipients'] = list()
            for recipient in recipients:
                api_args['recipients'].append({'recipient': recipient, 'format':'email'})

        if dsf_services or monitor_services:
            api_args['services'] = list()

        if dsf_services:
            api_args['services'] += [{'service_class': 'DSF', 'service_id': service_id} for
                                     service_id in dsf_services]
        if monitor_services:
            api_args['services'] += [{'service_class': 'Monitor', 'service_id': service_id} for
                                     service_id in monitor_services]

        self._label = label
        api_args['label'] = label

        response = DynectSession.get_session().execute(uri, 'POST', api_args)
        self.uri = '/Notifier/{}/'.format(response['data']['notifier_id'])
        self._build(response['data'])

    def _get(self, notifier_id):
        self._notifier_id = notifier_id
        self.uri = '/Notifier/{}/'.format(self._notifier_id)
        api_args = {}
        response = DynectSession.get_session().execute(self.uri, 'GET',
                                                       api_args)
        self._build(response['data'])


    def _update(self, api_args):
        """Private update method"""
        self.uri = '/Notifier/{}/'.format(self._notifier_id)
        response = DynectSession.get_session().execute(self.uri, 'PUT',
                                                       api_args)
        self._build(response['data'])


    def _build(self, data, link_id=None):
        for key, val in data.items():
            setattr(self, '_' + key, val)
        self._link_id = link_id

    @property
    def label(self):
        return self._label

    @label.setter
    def label(self, value):
        api_args = {'label': value}
        self._update(api_args)
        self._label = value

    @property
    def link_id(self):
        """ Link ID connecting thie Notifier to TD service """
        return self._link_id

    @property
    def recipients(self):
        return self._recipients

    def add_recipient(self, new_recipient, format='email'):
        recipients = self._recipients
        for recipient in recipients:
            recipient.pop('details', None)
            recipient.pop('features', None)
        recipients.append({'recipient': new_recipient, 'format': format})
        api_args = {'recipients': recipients}
        self._update(api_args)

    def del_recipient(self, recipient):
        recipients = [srecipient for srecipient in self._recipients if srecipient['recipient'] != recipient]
        for recipient in recipients:
            recipient.pop('details', None)
            recipient.pop('features', None)
        api_args = {'recipients': recipients}
        self._update(api_args)

    @property
    def dsf_service_ids(self):
        return [service['service_id'] for service in self._services if service['service_class'] == 'DSF']

    @property
    def monitor_service_ids(self):
        return [service['service_id'] for service in self._services if service['service_class'] == 'Monitor']


    def to_json(self):
        json_blob = {}
        if self._label:
             json_blob['label'] = self._label
        if self._recipients:
             json_blob['recipients'] = [recipient['recipient'] for recipient in self._recipients]
        if self._services:
             json_blob['dsf_services'] = [dsf['service_id'] for dsf in self._services if dsf['service_class'] == 'DSF']
             json_blob['monitor_services'] = [mon['service_id'] for mon in self._services if
                                              mon['service_class'] == 'Monitor']
        return json_blob

    def __str__(self):
        """str override"""
        return force_unicode('<DSFNotifier>: {}, ID: {}').format(self._label, self._notifier_id)
    __repr__ = __unicode__ = __str__

    def delete(self):
        """Delete this :class:`DSFNotifier` from the Dynect
        System
        """
        self.uri = '/Notifier/{}/'.format(self._notifier_id)
        DynectSession.get_session().execute(self.uri, 'DELETE')





class TrafficDirector(object):
    """Traffic Director is a DNS based traffic routing and load balancing
    service that is Geolocation aware and can support failover by monitoring
    endpoints.
    """
    def __init__(self, *args, **kwargs):
        """Create a :class:`TrafficDirector` object

        :param label: A unique label for this :class:`TrafficDirector` service
        :param ttl: The default TTL to be used across this service
        :param publish: If Y, service will be published on creation
        :param notes: Optional Publish Zone Notes.
        :param nodes: A Node Object, a zone, FQDN pair in a hash, or a list
            containing those two things (can be mixed) that are to be
            linked to this :class:`TrafficDirector` service:
        :param notifiers: A list of notifier ids associated with this
            :class:`TrafficDirector` service
        :param rulesets: A list of :class:`DSFRulesets` that are defined for
            this :class:`TrafficDirector` service
        """
        super(TrafficDirector, self).__init__()
        self._label = self._ttl = self._publish = self._response_pools = None
        self._record_sets = self.uri = self._service_id = None
        self._notifiers = APIList(DynectSession.get_session, 'notifiers')
        self._nodes = APIList(DynectSession.get_session, 'nodes')
        self._rulesets = APIList(DynectSession.get_session, 'rulesets')
        self._note = None
        self._implicitPublish = True
        if 'api' in kwargs:
            del kwargs['api']
            self._build(kwargs)
        elif len(args) + len(kwargs) == 1:
            self._get(*args, **kwargs)
        else:
            self._post(*args, **kwargs)
        self.uri = '/DSF/{}/'.format(self._service_id)
        self._rulesets.uri = self.uri

    def _post(self, label, ttl=None, publish='Y', nodes=None, notifiers=None,
              rulesets=None, notes=None):
        """Create a new :class:`TrafficDirector` on the DynECT System"""
        uri = '/DSF/'
        self._label = label
        self._ttl = ttl
        self._nodes = nodes
        self._notifiers = notifiers
        self._rulesets = rulesets
        api_args = {'label': self._label,
                    'publish': publish,
                    'notes': notes}
        if ttl:
            api_args['ttl'] = self._ttl
        if nodes:
            _nodeList=[]
            if isinstance(nodes, list):
                for node in nodes:
                    if isinstance(node, dyn.tm.zones.Node):
                        _nodeList.append({'zone':node.zone, 'fqdn':node.fqdn})
                    elif isinstance(node, dict):
                        _nodeList.append(node)
            elif isinstance(nodes,dict):
                _nodeList.append(nodes)
            elif isinstance(nodes, dyn.tm.zones.Node):
                _nodeList.append({'zone':nodes.zone, 'fqdn':nodes.fqdn})
            self._nodes=_nodeList
            api_args['nodes'] = self._nodes
        if notifiers:
            api_args['notifiers'] = []
            for notifier in notifiers:
                if isinstance(notifier, DSFNotifier):
                    api_args['notifiers'].append({'notifier_id':notifier._notifier_id})
                elif isinstance(notifier, Notifier):
                    api_args['notifiers'].append({'notifier_id':notifier._notifier_id})
                elif type(notifier) is str or type(notifier) is unicode:
                    api_args['notifiers'].append({'notifier_id':notifier})
                else:
                    raise Exception('notifiers must be a list containing DSFNotifier objects, or notifier_id strings.')
        if rulesets:
            api_args['rulesets'] = [rule._json for rule in self._rulesets]
        response = DynectSession.get_session().execute(uri, 'POST', api_args)
        self.uri = '/DSF/{}/'.format(response['data']['service_id'])
        self._build(response['data'])

    def _build(self, data):
        for key, val in data.items():
            if key == 'notifiers':
                self._notifiers = []
                for notifier in val:
                    self._notifiers.append(DSFNotifier(None, td=False, **notifier))
            elif key == 'rulesets':
                # Clear Rulesets
                self._rulesets = APIList(DynectSession.get_session, 'rulesets')
                self._rulesets.uri = None
                # For each Ruleset returned, create a new DSFRuleset object
                for ruleset in val:
                    self._rulesets.append(DSFRuleset(**ruleset))
            elif key == 'nodes':
                # nodes are now returned as Node Objects
                self._nodes = [dyn.tm.zones.Node(node['zone'], node['fqdn']) for node in val]
            else:
                setattr(self, '_' + key, val)
        self.uri = '/DSF/{}/'.format(self._service_id)
        self._rulesets.uri = self.uri

    def _get(self, service_id):
        """Get an existing :class:`TrafficDirector` from the DynECT System"""
        self._service_id = service_id
        self.uri = '/DSF/{}/'.format(self._service_id)
        api_args = {'pending_changes': 'Y'}
        response = DynectSession.get_session().execute(self.uri, 'GET',
                                                       api_args)
        self._build(response['data'])

    def _update(self, api_args, publish = True):
        """Private update method"""
        if publish and self._implicitPublish:
            api_args['publish'] = 'Y'
        if self._note:
            api_args['notes'] = self._note
        self.uri = '/DSF/{}/'.format(self._service_id)
        response = DynectSession.get_session().execute(self.uri, 'PUT',
                                                       api_args)
        self._build(response['data'])
        #We hose the note if a publish was requested
        if api_args.get('publish', None):
            if api_args['publish'] == 'Y':
                self._note = None         

    def publish(self, notes=None):
        """Publish changes to :class:`TrafficDirector`.
        :param notes: Optional Note that will be added to the zone notes of zones attached to this service.
        """
        uri = '/DSF/{}/'.format(self._service_id)
        api_args = {'publish':'Y'}
        if self._note:
            api_args['notes'] = self._note
            self._note = None
        #if notes are passed in, we override.
        if notes:
            api_args['notes'] = notes
        DynectSession.get_session().execute(uri, 'PUT', api_args)
        self.refresh()

    @property
    def publish_note(self):
        """Returns Current Publish Note, which will be used on the next publish action"""
        return self._note

    @publish_note.setter
    def publish_note(self, note):
        """Adds this note to the next action which also performs a publish
        """
        self._note = note            

    def refresh(self):
        """Pulls data down from Dynect System and repopulates :class:`TrafficDirector` """
        self._get(self._service_id)

    @property
    def all_records(self):
        """Returns All :class:`DSFRecord` in :class:`TrafficDirector`"""
        return get_all_records(self)

    @property
    def all_record_sets(self):
        """Returns All :class:`DSFRecordSet` in :class:`TrafficDirector`"""
        return get_all_record_sets(self)

    @property
    def all_failover_chains(self):
        """Returns All :class:`DSFFailoverChain` in :class:`TrafficDirector`"""
        return get_all_failover_chains(self)

    @property
    def all_response_pools(self):
        """Returns All :class:`DSFResponsePool` in :class:`TrafficDirector`"""
        return get_all_response_pools(self)

    @property
    def all_rulesets(self):
        """Returns All :class:`DSFRuleset` in :class:`TrafficDirector`"""
        return get_all_rulesets(self)

    def revert_changes(self):
        """Clears the changeset for this service and reverts all non-published
        changes to their original state
        """
        api_args = {'revert': True}
        self._update(api_args)

    def add_notifier(self, notifier, notes=None):
        """Links the :class:`DSFNotifier` with the specified id to this Traffic Director
        service, Accepts :class:`DSFNotifier` or :class:`Notifier` or the notifier public id.
        """
        if isinstance(notifier, DSFNotifier):
            _notifier_id = notifier._notifier_id
        elif isinstance(notifier, Notifier):
            _notifier_id = notifier._notifier_id
        elif type(notifier) is str or type(notifier) is unicode:
            _notifier_id = notifier
        else:
            raise Exception("Cannot sensibly determine Notifier type, must be DSFNotifier, or notifier_id string")
        api_args = {'add_notifier': True, 'notifier_id': _notifier_id}
        if notes:
            api_args['notes'] = notes 
        self._update(api_args)


    def del_notifier(self, notifier, notes=None):
        """delinks the :class:`DSFNotifier` with the specified id to this Traffic Director
        service. Accepts :class:`DSFNotifier` or :class:`Notifier`.
        """
        if isinstance(notifier, DSFNotifier):
            _link_id = notifier._link_id
        elif isinstance(notifier, Notifier):
            _link_id = notifier._link_id
        else:
            raise Exception("Cannot sensibly determine Notifier type, must be DSFNotifier, or notifier_id string")
        api_args = {'remove_notifier': True, 'link_id': _link_id}
        if notes:
            api_args['notes'] = notes 
        self._update(api_args)

    def remove_orphans(self):
        """Remove Record Set Chains which are no longer referenced by a
        :class:`DSFResponsePool`
        """
        api_args = {'remove_orphans': 'Y'}
        self._update(api_args)

    def replace_all_rulesets(self, rulesets):
        """
            This request will replace all rulesets with a new list of rulesets.
            :param rulesets: a list of rulesets :class:DSFRuleset to be published to the service
            Warning! This call takes extra time as it is several api calls.
            """
        if (type(rulesets) is list or type(rulesets) is tuple) and isinstance(rulesets[0], DSFRuleset):
            old_rulesets = self.all_rulesets
            for old_rule in old_rulesets:
                old_rule.delete()
            for new_rule in rulesets:
                new_rule._dsf_ruleset_id = None
                new_rule.create(self)
        else:
            raise Exception("rulesets parameter must be a list of DSFRuleset objects")

    def replace_one_ruleset(self, ruleset):
        """
            This request will replace a single ruleset and maintain the order of the list.
            :param ruleset: A single object of :class:DSFRuleset`
            The replacement is keyed by the DSFRuleset label value
            Warning! This call takes extra time as it is several api calls.
            """
        if isinstance(ruleset, DSFRuleset):
            old_rulesets = self.all_rulesets
            old_rule = None
            rule_index = 0
            for rule in old_rulesets:
                if rule.label == ruleset.label:
                    old_rule = rule
                    rule_index += 1
                    break
                rule_index += 1
            if old_rule is not None:
                old_rule.delete()
                ruleset._dsf_ruleset_id = None
                ruleset.create(self, index=rule_index)
            else:
                ruleset.create(self)
        else:
            raise Exception("rulesets parameter must be a single object of class DSFRuleset")

    @property
    def service_id(self):
        """The unique System id of this DSF Service"""
        return self._service_id

    @property
    def records(self):
        """A list of this :class:`TrafficDirector` Services' DSFRecords"""
        self.refresh()
        return [record for ruleset in self._rulesets
                for response_pool in ruleset.response_pools
                for rs_chains in response_pool.rs_chains
                for record_set in rs_chains.record_sets
                for record in record_set.records]
    @records.setter
    def records(self, value):
        pass

    @property
    def record_sets(self):
        """A list of this :class:`TrafficDirector` Services
        :class:`DSFRecordSet`'s
        """
        self.refresh()
        return [record_set for ruleset in self._rulesets
                for response_pool in ruleset.response_pools
                for rs_chains in response_pool.rs_chains
                for record_set in rs_chains.record_sets]
    @record_sets.setter
    def record_sets(self, value):
        pass

    @property
    def response_pools(self):
        """A list of this :class:`TrafficDirector` Services
        :class:`DSFResponsePool`'s
        """
        self.refresh()
        return [response_pool for ruleset in self._rulesets
                for response_pool in ruleset.response_pools]
    @response_pools.setter
    def response_pools(self, value):
        pass

    @property
    def failover_chains(self):
        """A list of this :class:`TrafficDirector` Services
        :class:`DSFFailoverChain`'s
        """
        self.refresh()
        return [rs_chains for ruleset in self._rulesets
                for response_pool in ruleset.response_pools
                for rs_chains in response_pool.rs_chains]
    @failover_chains.setter
    def rs_chains(self, value):
        pass

    @property
    def notifiers(self):
        """A list of names of :class:`DSFNotifier` associated with this
        :class:`TrafficDirector` service
        """
        self.refresh()
        return self._notifiers

    @property
    def rulesets(self):
        """A list of :class:`DSFRulesets` that are defined for this
        :class:`TrafficDirector` service
        """
        self.refresh()
        return self._rulesets
    @rulesets.setter
    def rulesets(self, value):
        if isinstance(value, list) and not isinstance(value, APIList):
            self._rulesets = APIList(DynectSession.get_session, 'rulesets',
                                     None, value)
        elif isinstance(value, APIList):
            self._rulesets = value
        self._rulesets.uri = self.uri

    def order_rulesets(self, ruleset_list, publish=True):
        """
        For reordering the ruleset list. simply pass in a ``list`` of :class:`DSFRulesets`s in the order
        you wish them to be served.
        :param ruleset_list: ordered ``list`` of :class:`DSFRulesets`
        :param publish: Publish on execution. default = True
        """

        if not isinstance(ruleset_list, list):
            raise Exception('You must pass in an ordered list of response pool objects, or ids.')
        _ruleset_list = list()

        for list_item in ruleset_list:
            if isinstance(list_item, DSFRuleset):
                _ruleset_list.append(list_item._dsf_ruleset_id)
            elif type(list_item) is str or type(list_item) is unicode:
                _ruleset_list.append(list_item)
        api_args = dict()
        api_args['rulesets'] = list()
        for ruleset_id in _ruleset_list:
            api_args['rulesets'].append({'dsf_ruleset_id': ruleset_id})
        self._update(api_args, publish)


    @property
    def nodeObjects(self):
        """A list of :class:`Node` Objects that are linked
        to this :class:`TrafficDirector` service"""
        uri = '/DSFNode/{}'.format(self._service_id)
        api_args = {}
        response = DynectSession.get_session().execute(uri, 'GET',
                                                       api_args)
        self._nodes = [dyn.tm.zones.Node(node['zone'], node['fqdn']) for node in response['data']]
        return self._nodes

    @property
    def nodes(self):
        """A list of hashes of zones, fqdn for each DSF node that is linked
        to this :class:`TrafficDirector` service"""
        uri = '/DSFNode/{}'.format(self._service_id)
        api_args = {}
        response = DynectSession.get_session().execute(uri, 'GET',
                                                       api_args)
        self._nodes = [dyn.tm.zones.Node(node['zone'], node['fqdn']) for node in response['data']]
        return [{'zone': node['zone'], 'fqdn': node['fqdn']} for node in response['data']]

    @nodes.setter
    def nodes(self, nodes):
        """A :class:`Node` Object, a zone, FQDN pair in a hash, or a list
        containing those two things (can be mixed) that are to be
        linked to this :class:`TrafficDirector` service. This overwrites
        whatever nodes are already linked to this :class:`TrafficDirector` service ."""
        _nodeList=[]
        if isinstance(nodes, list):
            for node in nodes:
                if isinstance(node, dyn.tm.zones.Node):
                    _nodeList.append({'zone':node.zone, 'fqdn':node.fqdn})
                elif isinstance(node, dict):
                    _nodeList.append(node)
        elif isinstance(nodes,dict):
            _nodeList.append(nodes)
        elif isinstance(nodes, dyn.tm.zones.Node):
            _nodeList.append({'zone':nodes.zone, 'fqdn':nodes.fqdn})
        uri = '/DSFNode/{}'.format(self._service_id)
        api_args = {'nodes': _nodeList, 'publish': 'Y'}
        response = DynectSession.get_session().execute(uri, 'PUT',
                                                       api_args)
        self._nodes = [dyn.tm.zones.Node(node['zone'], node['fqdn']) for node in response['data']]

    def add_node(self, node):
        """A :class:`Node` object, or a zone, FQDN pair in a hash
        to be added to this :class:`TrafficDirector` service:"""
        if isinstance(node, dyn.tm.zones.Node):
            _node = {'zone':node.zone, 'fqdn':node.fqdn}
        elif isinstance(node, dict):
            _node = node
        uri = '/DSFNode/{}'.format(self._service_id)
        api_args = {'node': _node, 'publish': 'Y'}
        response = DynectSession.get_session().execute(uri, 'POST',
                                                       api_args)
        self._nodes = [dyn.tm.zones.Node(node['zone'], node['fqdn']) for node in response['data']]

    def remove_node(self, node):
        """A :class:`Node` object, or a zone, FQDN pair in a hash
        to be removed to this :class:`TrafficDirector` service:"""
        if isinstance(node, dyn.tm.zones.Node):
            _node = {'zone':node.zone, 'fqdn':node.fqdn}
        elif isinstance(node, dict):
            _node = node
        uri = '/DSFNode/{}'.format(self._service_id)
        api_args = {'node': _node, 'publish': 'Y'}
        response = DynectSession.get_session().execute(uri, 'DELETE',
                                                       api_args)
        self._nodes = [dyn.tm.zones.Node(node['zone'], node['fqdn']) for node in response['data']]

    @property
    def label(self):
        """A unique label for this :class:`TrafficDirector` service"""
        return self._label
    @label.setter
    def label(self, value):
        api_args = {'label': value}
        self._update(api_args)
        if self._implicitPublish:
            self._label = value

    @property
    def ttl(self):
        """The default TTL to be used across this service"""
        if not isinstance(self._ttl, int):
            self._ttl = int(self._ttl)
        return self._ttl
    @ttl.setter
    def ttl(self, value):
        api_args = {'ttl': value}
        self._update(api_args)
        if self._implicitPublish:
            self._ttl = value

    @property
    def implicitPublish(self):
        "Toggle for this specific :class:`TrafficDirector` for turning on and off implicit Publishing for record Updates."
        return self._implicitPublish

    @implicitPublish.setter
    def implicitPublish(self, value):
        if value != True and value != False:
            raise Exception('Value must be True or False')
        self._implicitPublish = value

    def delete(self):
        """Delete this :class:`TrafficDirector` from the DynECT System
        :param notes: Optional zone publish notes
        """
        api_args = {}
        self.uri = '/DSF/{}/'.format(self._service_id)
        DynectSession.get_session().execute(self.uri, 'DELETE', api_args)

    def __str__(self):
        """str override"""
        return force_unicode('<TrafficDirector>: {}, ID: {}').format(self._label, self._service_id)
    __repr__ = __unicode__ = __str__

    def __bytes__(self):
        """bytes override"""
        return bytes(self.__str__())<|MERGE_RESOLUTION|>--- conflicted
+++ resolved
@@ -2357,11 +2357,7 @@
         if self._dsf_response_pool_id:
             raise Exception('Response Pool Already Exists. ID: {}'.format(self._dsf_response_pool_id))
         _service_id = _checkType(service)
-<<<<<<< HEAD
         self._post(_service_id, publish=publish, notes=notes)
-=======
-        self._post(_service_id, publish)
->>>>>>> 9974791a
 
     def publish(self, notes=None):
         """Publish changes to :class:`TrafficDirector`.
